using System.Buffers.Text;
using System.ComponentModel;
using System.Diagnostics;
using System.Globalization;
using System.IO.Pipes;
using System.Net;
using System.Net.Security;
using System.Net.Sockets;
using System.Reflection;
using System.Security.Authentication;
using System.Security.Cryptography;
using System.Security.Cryptography.X509Certificates;
using System.Text;
using Microsoft.Extensions.Logging;
using MySqlConnector.Authentication;
using MySqlConnector.Logging;
using MySqlConnector.Protocol;
using MySqlConnector.Protocol.Payloads;
using MySqlConnector.Protocol.Serialization;
using MySqlConnector.Utilities;
#if NET5_0_OR_GREATER
using System.Runtime.CompilerServices;
#endif

namespace MySqlConnector.Core;

#pragma warning disable CA1001 // Types that own disposable fields should be disposable

internal sealed partial class ServerSession : IServerCapabilities
{
	public ServerSession(ILogger logger, IConnectionPoolMetadata pool)
	{
		m_logger = logger;
		m_lock = new();
		m_payloadCache = new();
		Id = pool.Id + "." + pool.GetNewSessionId();
		ServerVersion = ServerVersion.Empty;
		CreatedTimestamp = Stopwatch.GetTimestamp();
		Pool = pool.ConnectionPool;
		PoolGeneration = pool.Generation;
		HostName = "";
		m_activityTags = [];
		DataReader = new();
		Log.CreatedNewSession(m_logger, Id);
	}

	public string Id { get; }
	public ServerVersion ServerVersion { get; set; }
	public bool SupportsPerQueryVariables => ServerVersion.IsMariaDb && ServerVersion.Version >= ServerVersions.MariaDbSupportsPerQueryVariables;
	public int ActiveCommandId { get; private set; }
	public int CancellationTimeout { get; private set; }
	public string? ConnectionString { get; private set; }
	public int ConnectionId { get; set; }
	public byte[]? AuthPluginData { get; set; }
	public long CreatedTimestamp { get; }
	public ConnectionPool? Pool { get; }
	public int PoolGeneration { get; }
	public long LastLeasedTimestamp { get; set; }
	public long LastReturnedTimestamp { get; private set; }
	public string? DatabaseOverride { get; set; }
	public string HostName { get; private set; }
	public IPEndPoint? IPEndPoint => m_tcpClient?.Client.RemoteEndPoint as IPEndPoint;
	public string? UserID { get; private set; }
	public WeakReference<MySqlConnection>? OwningConnection { get; set; }
	public bool SupportsDeprecateEof { get; private set; }
	public bool SupportsCachedPreparedMetadata { get; private set; }
	public bool SupportsQueryAttributes { get; private set; }
	public bool SupportsSessionTrack { get; private set; }
	public bool ProcAccessDenied { get; set; }
	public ICollection<KeyValuePair<string, object?>> ActivityTags => m_activityTags;
	public MySqlDataReader DataReader { get; set; }

	public ValueTask ReturnToPoolAsync(IOBehavior ioBehavior, MySqlConnection? owningConnection)
	{
		Log.ReturningToPool(m_logger, Id, Pool?.Id ?? 0);
		LastReturnedTimestamp = Stopwatch.GetTimestamp();
		if (Pool is null)
			return default;
		MetricsReporter.RecordUseTime(Pool, Utility.GetElapsedSeconds(LastLeasedTimestamp, LastReturnedTimestamp));
		LastLeasedTimestamp = 0;
		return Pool.ReturnAsync(ioBehavior, this);
	}

	public bool IsConnected
	{
		get
		{
			lock (m_lock)
				return m_state == State.Connected;
		}
	}

	public bool TryStartCancel(ICancellableCommand command)
	{
		lock (m_lock)
		{
			if (ActiveCommandId != command.CommandId)
				return false;
			VerifyState(State.Querying, State.CancelingQuery, State.ClearingPendingCancellation, State.Closing, State.Closed, State.Failed);
			if (m_state != State.Querying)
				return false;
			if (command.CancelAttemptCount++ >= 10)
				return false;
			m_state = State.CancelingQuery;
		}

		Log.WillCancelCommand(m_logger, Id, command.CommandId, command.CancelAttemptCount, (command as MySqlCommand)?.CommandText);
		return true;
	}

	public void DoCancel(ICancellableCommand commandToCancel, MySqlCommand killCommand)
	{
		Log.CancelingCommandFromSession(m_logger, Id, commandToCancel.CommandId, killCommand.Connection!.Session.Id, (commandToCancel as MySqlCommand)?.CommandText);
		lock (m_lock)
		{
			if (ActiveCommandId != commandToCancel.CommandId)
			{
				Log.IgnoringCancellationForInactiveCommand(m_logger, Id, ActiveCommandId, commandToCancel.CommandId);
				return;
			}

			// NOTE: This command is executed while holding the lock to prevent race conditions during asynchronous cancellation.
			// For example, if the lock weren't held, the current command could finish and the other thread could set ActiveCommandId
			// to zero, then start executing a new command. By the time this "KILL QUERY" command reached the server, the wrong
			// command would be killed (because "KILL QUERY" specifies the connection whose command should be killed, not
			// a unique identifier of the command itself). As a mitigation, we set the CommandTimeout to a low value to avoid
			// blocking the other thread for an extended duration.
			Log.CancelingCommand(m_logger, killCommand.Connection!.Session.Id, commandToCancel.CommandId, killCommand.CommandText);
			_ = killCommand.ExecuteNonQuery();
		}
	}

	public void AbortCancel(ICancellableCommand command)
	{
		lock (m_lock)
		{
			if (ActiveCommandId == command.CommandId && m_state == State.CancelingQuery)
				m_state = State.Querying;
		}
	}

	public bool IsCancelingQuery => m_state == State.CancelingQuery;

	public async Task PrepareAsync(IMySqlCommand command, IOBehavior ioBehavior, CancellationToken cancellationToken)
	{
		// caller has validated this already
		var commandText = command.CommandText!;

		// for a stored procedure, the statement to be prepared is "CALL commandText(?,?,?,...);"
		string commandToPrepare;
		if (command.CommandType == CommandType.StoredProcedure)
		{
			var cachedProcedure = await command.Connection!.GetCachedProcedure(commandText, revalidateMissing: false, ioBehavior, cancellationToken).ConfigureAwait(false);
			if (cachedProcedure is null)
			{
				var name = NormalizedSchema.MustNormalize(command.CommandText!, command.Connection.Database);
				throw new MySqlException($"Procedure or function '{name.Component}' cannot be found in database '{name.Schema}'.");
			}

			var parameterCount = cachedProcedure.Parameters.Count;
#if NETCOREAPP2_1_OR_GREATER || NETSTANDARD2_1_OR_GREATER
			commandToPrepare = string.Create(commandText.Length + 7 + (parameterCount * 2) + (parameterCount == 0 ? 1 : 0), (commandText, parameterCount), static (buffer, state) =>
			{
				buffer[0] = 'C';
				buffer[1] = 'A';
				buffer[2] = 'L';
				buffer[3] = 'L';
				buffer[4] = ' ';
				buffer = buffer[5..];
				state.commandText.AsSpan().CopyTo(buffer);
				buffer = buffer[state.commandText.Length..];
				buffer[0] = '(';
				buffer = buffer[1..];
				if (state.parameterCount > 0)
				{
					buffer[0] = '?';
					buffer = buffer[1..];
					for (var i = 1; i < state.parameterCount; i++)
					{
						buffer[0] = ',';
						buffer[1] = '?';
						buffer = buffer[2..];
					}
				}
				buffer[0] = ')';
				buffer[1] = ';';
			});
#else
			var callStatement = new StringBuilder("CALL ", commandText.Length + 8 + (parameterCount * 2));
			callStatement.Append(commandText);
			callStatement.Append('(');
			for (int i = 0; i < parameterCount; i++)
				callStatement.Append("?,");
			if (parameterCount == 0)
				callStatement.Append(')');
			else
				callStatement[^1] = ')';
			callStatement.Append(';');
			commandToPrepare = callStatement.ToString();
#endif
		}
		else
		{
			commandToPrepare = commandText;
		}

		var statementPreparer = new StatementPreparer(commandToPrepare, command.RawParameters, command.CreateStatementPreparerOptions());
		var parsedStatements = statementPreparer.SplitStatements();

		var columnsAndParameters = new ResizableArray<byte>();
		var columnsAndParametersSize = 0;

		var preparedStatements = new List<PreparedStatement>(parsedStatements.Statements.Count);
		foreach (var statement in parsedStatements.Statements)
		{
			await SendAsync(new PayloadData(statement.StatementBytes), ioBehavior, cancellationToken).ConfigureAwait(false);
			PayloadData payload;
			try
			{
				payload = await ReceiveReplyAsync(ioBehavior, cancellationToken).ConfigureAwait(false);
			}
			catch (MySqlException ex)
			{
				ThrowIfStatementContainsDelimiter(ex, command);
				throw;
			}

			var response = StatementPrepareResponsePayload.Create(payload.Span);

			ColumnDefinitionPayload[]? parameters = null;
			if (response.ParameterCount > 0)
			{
				parameters = new ColumnDefinitionPayload[response.ParameterCount];
				for (var i = 0; i < response.ParameterCount; i++)
				{
					payload = await ReceiveReplyAsync(ioBehavior, cancellationToken).ConfigureAwait(false);
					var payloadLength = payload.Span.Length;
					Utility.Resize(ref columnsAndParameters, columnsAndParametersSize + payloadLength);
					payload.Span.CopyTo(columnsAndParameters.AsSpan(columnsAndParametersSize));
					ColumnDefinitionPayload.Initialize(ref parameters[i], new(columnsAndParameters, columnsAndParametersSize, payloadLength));
					columnsAndParametersSize += payloadLength;
				}
				if (!SupportsDeprecateEof)
				{
					payload = await ReceiveReplyAsync(ioBehavior, cancellationToken).ConfigureAwait(false);
					EofPayload.Create(payload.Span);
				}
			}

			ColumnDefinitionPayload[]? columns = null;
			if (response.ColumnCount > 0)
			{
				columns = new ColumnDefinitionPayload[response.ColumnCount];
				for (var i = 0; i < response.ColumnCount; i++)
				{
					payload = await ReceiveReplyAsync(ioBehavior, cancellationToken).ConfigureAwait(false);
					var payloadLength = payload.Span.Length;
					Utility.Resize(ref columnsAndParameters, columnsAndParametersSize + payloadLength);
					payload.Span.CopyTo(columnsAndParameters.AsSpan(columnsAndParametersSize));
					ColumnDefinitionPayload.Initialize(ref columns[i], new(columnsAndParameters, columnsAndParametersSize, payloadLength));
					columnsAndParametersSize += payloadLength;
				}
				if (!SupportsDeprecateEof)
				{
					payload = await ReceiveReplyAsync(ioBehavior, cancellationToken).ConfigureAwait(false);
					EofPayload.Create(payload.Span);
				}
			}

			preparedStatements.Add(new(response.StatementId, statement, columns, parameters));
		}

		m_preparedStatements ??= [];
		m_preparedStatements.Add(commandText, new(preparedStatements, parsedStatements));
	}

	public PreparedStatements? TryGetPreparedStatement(string commandText) =>
		m_preparedStatements is not null && m_preparedStatements.TryGetValue(commandText, out var statement) ? statement : null;

	public void StartQuerying(ICancellableCommand command)
	{
		lock (m_lock)
		{
			if (m_state is State.Querying or State.CancelingQuery)
			{
				CannotExecuteNewCommandInState(m_logger, Id, m_state);
				throw new InvalidOperationException("This MySqlConnection is already in use. See https://mysqlconnector.net/conn-reuse");
			}

			VerifyState(State.Connected);
			m_state = State.Querying;

			command.CancelAttemptCount = 0;
			ActiveCommandId = command.CommandId;
		}
	}

	public void FinishQuerying()
	{
		EnteringFinishQuerying(m_logger, Id, m_state);
		bool clearConnection = false;
		lock (m_lock)
		{
			if (m_state == State.CancelingQuery)
			{
				m_state = State.ClearingPendingCancellation;
				clearConnection = true;
			}
		}

		if (clearConnection)
		{
			// KILL QUERY will kill a subsequent query if the command it was intended to cancel has already completed.
			// In order to handle this case, we issue a dummy query that will consume the pending cancellation.
			// See https://bugs.mysql.com/bug.php?id=45679
			Log.SendingSleepToClearPendingCancellation(m_logger, Id);
			var payload = SupportsQueryAttributes ? s_sleepWithAttributesPayload : s_sleepNoAttributesPayload;
#pragma warning disable CA2012 // Safe because method completes synchronously
			SendAsync(payload, IOBehavior.Synchronous, CancellationToken.None).GetAwaiter().GetResult();
			payload = ReceiveReplyAsync(IOBehavior.Synchronous, CancellationToken.None).GetAwaiter().GetResult();
#pragma warning restore CA2012
			OkPayload.Verify(payload.Span, this);
		}

		lock (m_lock)
		{
			if (m_state is State.Querying or State.ClearingPendingCancellation)
				m_state = State.Connected;
			else
				VerifyState(State.Failed);
			ActiveCommandId = 0;
		}
	}

	public void SetTimeout(int timeoutMilliseconds) => m_payloadHandler!.ByteHandler.RemainingTimeout = timeoutMilliseconds;

	public Activity? StartActivity(string name, string? tagName1 = null, object? tagValue1 = null)
	{
		var activity = ActivitySourceHelper.StartActivity(name, m_activityTags);
		if (activity is { IsAllDataRequested: true })
		{
			if (DatabaseOverride is not null)
				activity.SetTag(ActivitySourceHelper.DatabaseNameTagName, DatabaseOverride);
			if (tagName1 is not null)
				activity.SetTag(tagName1, tagValue1);
		}
		return activity;
	}

	public async Task DisposeAsync(IOBehavior ioBehavior, CancellationToken cancellationToken)
	{
		if (m_payloadHandler is not null)
		{
			// attempt to gracefully close the connection, ignoring any errors (it may have been closed already by the server, etc.)
			State state;
			lock (m_lock)
			{
				if (m_state is State.Connected or State.Failed)
					m_state = State.Closing;
				state = m_state;
			}

			if (state == State.Closing)
			{
				try
				{
					Log.SendingQuitCommand(m_logger, Id);
					m_payloadHandler.StartNewConversation();
					await m_payloadHandler.WritePayloadAsync(QuitPayload.Instance.Memory, ioBehavior).ConfigureAwait(false);
				}
				catch (IOException)
				{
				}
				catch (NotSupportedException)
				{
				}
				catch (ObjectDisposedException)
				{
				}
				catch (SocketException)
				{
				}
			}
		}

		ClearPreparedStatements();

		ShutdownSocket();
		lock (m_lock)
			m_state = State.Closed;
	}

	private async Task<string?> ConnectAsync(ConnectionSettings cs, MySqlConnection connection, long startingTimestamp, ILoadBalancer? loadBalancer, Activity? activity, IOBehavior ioBehavior, CancellationToken cancellationToken)
	{
		try
		{
			lock (m_lock)
			{
				VerifyState(State.Created);
				m_state = State.Connecting;
			}

			// set activity tags
			{
				ConnectionString = cs.ConnectionStringBuilder.GetConnectionString(cs.ConnectionStringBuilder.PersistSecurityInfo);
				m_activityTags.Add(ActivitySourceHelper.DatabaseSystemTagName, ActivitySourceHelper.DatabaseSystemValue);
				m_activityTags.Add(ActivitySourceHelper.DatabaseConnectionStringTagName, ConnectionString);
				m_activityTags.Add(ActivitySourceHelper.DatabaseUserTagName, cs.UserID);
				if (cs.Database.Length != 0)
					m_activityTags.Add(ActivitySourceHelper.DatabaseNameTagName, cs.Database);
				if (activity is { IsAllDataRequested: true })
				{
					activity.SetTag(ActivitySourceHelper.DatabaseSystemTagName, ActivitySourceHelper.DatabaseSystemValue)
						.SetTag(ActivitySourceHelper.DatabaseConnectionStringTagName, ConnectionString)
						.SetTag(ActivitySourceHelper.DatabaseUserTagName, cs.UserID);
					if (cs.Database.Length != 0)
						activity.SetTag(ActivitySourceHelper.DatabaseNameTagName, cs.Database);
				}
			}

			var connected = cs.ConnectionProtocol switch
			{
				MySqlConnectionProtocol.Sockets => await OpenTcpSocketAsync(cs, loadBalancer ?? throw new ArgumentNullException(nameof(loadBalancer)), activity, ioBehavior, cancellationToken).ConfigureAwait(false),
				MySqlConnectionProtocol.UnixSocket => await OpenUnixSocketAsync(cs, activity, ioBehavior, cancellationToken).ConfigureAwait(false),
				MySqlConnectionProtocol.NamedPipe => await OpenNamedPipeAsync(cs, startingTimestamp, activity, ioBehavior, cancellationToken).ConfigureAwait(false),
				_ => false,
			};
			if (!connected)
			{
				lock (m_lock)
					m_state = State.Failed;
				Log.ConnectingFailed(m_logger, Id);
				throw new MySqlException(MySqlErrorCode.UnableToConnectToHost, "Unable to connect to any of the specified MySQL hosts.");
			}

			var byteHandler = m_socket is null ? new StreamByteHandler(m_stream!) : (IByteHandler) new SocketByteHandler(m_socket);
			if (cs.ConnectionTimeout != 0)
				byteHandler.RemainingTimeout = Math.Max(1, cs.ConnectionTimeoutMilliseconds - Utility.GetElapsedMilliseconds(startingTimestamp));
			m_payloadHandler = new StandardPayloadHandler(byteHandler);

			var payload = await ReceiveAsync(ioBehavior, cancellationToken).ConfigureAwait(false);
			var initialHandshake = InitialHandshakePayload.Create(payload.Span);

			// if PluginAuth is supported, then use the specified auth plugin; else, fall back to protocol capabilities to determine the auth type to use
			var authPluginName = (initialHandshake.ProtocolCapabilities & ProtocolCapabilities.PluginAuth) != 0 ? initialHandshake.AuthPluginName! :
				(initialHandshake.ProtocolCapabilities & ProtocolCapabilities.SecureConnection) == 0 ? "mysql_old_password" :
				"mysql_native_password";
			Log.ServerSentAuthPluginName(m_logger, Id, authPluginName);
			if (authPluginName is not "mysql_native_password" and not "sha256_password" and not "caching_sha2_password")
			{
				Log.UnsupportedAuthenticationMethod(m_logger, Id, authPluginName);
				throw new NotSupportedException($"Authentication method '{initialHandshake.AuthPluginName}' is not supported.");
			}

			ServerVersion = new(initialHandshake.ServerVersion);
			ConnectionId = initialHandshake.ConnectionId;
			AuthPluginData = initialHandshake.AuthPluginData;
			m_useCompression = cs.UseCompression && (initialHandshake.ProtocolCapabilities & ProtocolCapabilities.Compress) != 0;
			CancellationTimeout = cs.CancellationTimeout;
			UserID = cs.UserID;

			// set activity tags
			{
				var connectionId = ConnectionId.ToString(CultureInfo.InvariantCulture);
				m_activityTags[ActivitySourceHelper.DatabaseConnectionIdTagName] = connectionId;
				if (activity is { IsAllDataRequested: true })
					activity.SetTag(ActivitySourceHelper.DatabaseConnectionIdTagName, connectionId);
			}

			m_supportsConnectionAttributes = (initialHandshake.ProtocolCapabilities & ProtocolCapabilities.ConnectionAttributes) != 0;
			SupportsDeprecateEof = (initialHandshake.ProtocolCapabilities & ProtocolCapabilities.DeprecateEof) != 0;
			SupportsCachedPreparedMetadata = (initialHandshake.ProtocolCapabilities & ProtocolCapabilities.MariaDbCacheMetadata) != 0;
			SupportsQueryAttributes = (initialHandshake.ProtocolCapabilities & ProtocolCapabilities.QueryAttributes) != 0;
			SupportsSessionTrack = (initialHandshake.ProtocolCapabilities & ProtocolCapabilities.SessionTrack) != 0;
			var serverSupportsSsl = (initialHandshake.ProtocolCapabilities & ProtocolCapabilities.Ssl) != 0;
			m_characterSet = ServerVersion.Version >= ServerVersions.SupportsUtf8Mb4 ? CharacterSet.Utf8Mb4GeneralCaseInsensitive : CharacterSet.Utf8Mb3GeneralCaseInsensitive;
			m_setNamesPayload = ServerVersion.Version >= ServerVersions.SupportsUtf8Mb4 ?
				(SupportsQueryAttributes ? s_setNamesUtf8mb4WithAttributesPayload : s_setNamesUtf8mb4NoAttributesPayload) :
				(SupportsQueryAttributes ? s_setNamesUtf8WithAttributesPayload : s_setNamesUtf8NoAttributesPayload);

			// disable pipelining for RDS MySQL 5.7 (assuming Aurora); otherwise take it from the connection string or default to true
			if (!cs.Pipelining.HasValue && ServerVersion.Version.Major == 5 && ServerVersion.Version.Minor == 7 && HostName.EndsWith(".rds.amazonaws.com", StringComparison.OrdinalIgnoreCase))
			{
				Log.AutoDetectedAurora57(m_logger, Id, HostName);
				m_supportsPipelining = false;
			}
			else
			{
				// pipelining is not currently compatible with compression
				m_supportsPipelining = !cs.UseCompression && cs.Pipelining is not false;

				// for pipelining, concatenate reset connection and SET NAMES query into one buffer
				if (m_supportsPipelining)
				{
					m_pipelinedResetConnectionBytes = new byte[m_setNamesPayload.Span.Length + 9];

					// first packet: reset connection
					m_pipelinedResetConnectionBytes[0] = 1;
					m_pipelinedResetConnectionBytes[4] = (byte) CommandKind.ResetConnection;

					// second packet: SET NAMES query
					m_pipelinedResetConnectionBytes[5] = (byte) m_setNamesPayload.Span.Length;
					m_setNamesPayload.Span.CopyTo(m_pipelinedResetConnectionBytes.AsSpan()[9..]);
				}
			}

			Log.SessionMadeConnection(m_logger, Id, ServerVersion.OriginalString, ConnectionId, m_useCompression, m_supportsConnectionAttributes, SupportsDeprecateEof, SupportsCachedPreparedMetadata, serverSupportsSsl, SupportsSessionTrack, m_supportsPipelining, SupportsQueryAttributes);

			if (cs.SslMode != MySqlSslMode.None && (cs.SslMode != MySqlSslMode.Preferred || serverSupportsSsl))
			{
				if (!serverSupportsSsl)
				{
					Log.ServerDoesNotSupportSsl(m_logger, Id);
					throw new MySqlException(MySqlErrorCode.UnableToConnectToHost, "Server does not support SSL");
				}

				await InitSslAsync(initialHandshake.ProtocolCapabilities, cs, connection, cs.TlsVersions, ioBehavior, cancellationToken).ConfigureAwait(false);
			}

			if (m_supportsConnectionAttributes && cs.ConnectionAttributes is null)
				cs.ConnectionAttributes = CreateConnectionAttributes(cs.ApplicationName);

			var password = GetPassword(cs, connection);
			using (var handshakeResponsePayload = HandshakeResponse41Payload.Create(initialHandshake, cs, password, m_useCompression, m_characterSet, m_supportsConnectionAttributes ? cs.ConnectionAttributes : null))
				await SendReplyAsync(handshakeResponsePayload, ioBehavior, cancellationToken).ConfigureAwait(false);
			payload = await ReceiveReplyAsync(ioBehavior, cancellationToken).ConfigureAwait(false);

			// if server doesn't support the authentication fast path, it will send a new challenge
			while (payload.HeaderByte == AuthenticationMethodSwitchRequestPayload.Signature)
			{
				payload = await SwitchAuthenticationAsync(cs, password, payload, ioBehavior, cancellationToken).ConfigureAwait(false);
			}

			var ok = OkPayload.Create(payload.Span, this);
<<<<<<< HEAD
			if (m_rcbPolicyErrors != SslPolicyErrors.None)
			{
				// SSL would normally have thrown error, so connector need to ensure server certificates
				// pass only if :
				// * connection method is MitM-proof (e.g. unix socket)
				// * auth plugin is MitM-proof and check SHA2(user's hashed password, scramble, certificate fingerprint)
				if (cs.ConnectionProtocol != MySqlConnectionProtocol.UnixSocket)
				{
					if (string.IsNullOrEmpty(password) ||
					    !ValidateFingerPrint(ok.StatusInfo, initialHandshake.AuthPluginData, password!))
					{
						// fingerprint validation fail.
						// now throwing SSL exception depending on m_rcbPolicyErrors
						ShutdownSocket();
						HostName = "";
						lock (m_lock) m_state = State.Failed;
						MySqlException ex;
						switch (m_rcbPolicyErrors)
						{
							case SslPolicyErrors.RemoteCertificateNotAvailable:
								// impossible
								ex = new MySqlException(MySqlErrorCode.UnableToConnectToHost, "SSL not validated, no remote certificate available");
								break;

							case SslPolicyErrors.RemoteCertificateNameMismatch:
								ex = new MySqlException(MySqlErrorCode.UnableToConnectToHost, "SSL not validated, certificate name mismatch");
								break;

							default:
								ex = new MySqlException(MySqlErrorCode.UnableToConnectToHost, "SSL not validated, certificate chain validation fail");
								break;
						}
						Log.CouldNotInitializeTlsConnection(m_logger, ex, Id);
						throw ex;
					}
				}
			}

=======
>>>>>>> 6e45dcd1
			var redirectionUrl = ok.RedirectionUrl;

			if (m_useCompression)
				m_payloadHandler = new CompressedPayloadHandler(m_payloadHandler.ByteHandler);

			// send 'SET NAMES' to set the character set and collation unless the server reports that it's already using the desired character set (e.g., MariaDB >= 11.5)
			if (ok.NewCharacterSet != (ServerVersion.Version >= ServerVersions.SupportsUtf8Mb4 ? CharacterSet.Utf8Mb4Binary : CharacterSet.Utf8Mb3Binary))
			{
				// set 'collation_connection' to the server default
				await SendAsync(m_setNamesPayload, ioBehavior, cancellationToken).ConfigureAwait(false);
				payload = await ReceiveReplyAsync(ioBehavior, cancellationToken).ConfigureAwait(false);
				OkPayload.Verify(payload.Span, this);
			}

			if (ShouldGetRealServerDetails(cs))
			{
				await GetRealServerDetailsAsync(ioBehavior, CancellationToken.None).ConfigureAwait(false);
			}
			else if (ok.NewConnectionId is int newConnectionId && newConnectionId != ConnectionId)
			{
				Log.ChangingConnectionId(m_logger, Id, ConnectionId, newConnectionId, ServerVersion.OriginalString, ServerVersion.OriginalString);
				ConnectionId = newConnectionId;
			}

			m_payloadHandler.ByteHandler.RemainingTimeout = Constants.InfiniteTimeout;
			return redirectionUrl;
		}
		catch (ArgumentException ex)
		{
			Log.CouldNotConnectToServer(m_logger, ex, Id);
			throw new MySqlException(MySqlErrorCode.UnableToConnectToHost, "Couldn't connect to server", ex);
		}
		catch (IOException ex)
		{
			Log.CouldNotConnectToServer(m_logger, ex, Id);
			throw new MySqlException(MySqlErrorCode.UnableToConnectToHost, "Couldn't connect to server", ex);
		}
	}

<<<<<<< HEAD
	/// <summary>
	/// Validate SSL validation has
	/// </summary>
	/// <param name="validationHash">received validation hash</param>
	/// <param name="challenge">initial seed</param>
	/// <param name="password">password</param>
	/// <returns>true if validated</returns>
	private bool ValidateFingerPrint(byte[]? validationHash, ReadOnlySpan<byte> challenge, string password)
	{
		if (validationHash is null || validationHash.Length == 0) return false;

		// ensure using SHA256 encryption
		if (validationHash[0] != 0x01)
			throw new FormatException($"Unexpected validation hash format. expected 0x01 but got 0x{validationHash[0]:X2}");

		byte[] passwordHashResult;
		switch (m_pluginName)
		{
			case "mysql_native_password":
				passwordHashResult = AuthenticationUtility.HashPassword(challenge, password, false);
				break;

			case "client_ed25519":
				AuthenticationPlugins.TryGetPlugin("client_ed25519", out var ed25519Plugin);
				passwordHashResult = ed25519Plugin!.CreatePasswordHash(password, challenge);
				break;

			default:
				return false;
		}

		Span<byte> combined = stackalloc byte[32 + (challenge.Length - 1) + passwordHashResult.Length];
		passwordHashResult.CopyTo(combined);
		challenge.CopyTo(combined[passwordHashResult.Length..]);
		m_sha2Thumbprint!.CopyTo(combined[(passwordHashResult.Length + challenge.Length - 1)..]);

		byte[] hashBytes;
#if NET5_0_OR_GREATER
		hashBytes = SHA256.HashData(combined);
#else
		using (var sha256 = SHA256.Create())
		{
			hashBytes = sha256.ComputeHash(combined.ToArray());
		}
#endif

		var clientGeneratedHash = hashBytes.Aggregate(string.Empty, (str, hashByte) => str + hashByte.ToString("X2", CultureInfo.InvariantCulture));
		var serverGeneratedHash = Encoding.ASCII.GetString(validationHash, 1, validationHash.Length - 1);
		return string.Equals(clientGeneratedHash, serverGeneratedHash, StringComparison.Ordinal);
	}

	public static async ValueTask<ServerSession> ConnectAndRedirectAsync(Func<ServerSession> createSession, ILogger logger, int? poolId, ConnectionSettings cs, ILoadBalancer? loadBalancer, MySqlConnection connection, Action<ILogger, int, string, Exception?>? logMessage, long startingTimestamp, Activity? activity, IOBehavior ioBehavior, CancellationToken cancellationToken)
	{
		var session = createSession();
		if (poolId is not null && logger.IsEnabled(LogLevel.Debug)) logMessage!(logger, poolId.Value, session.Id, null);
=======
	public static async ValueTask<ServerSession> ConnectAndRedirectAsync(ILogger connectionLogger, ILogger poolLogger, IConnectionPoolMetadata pool, ConnectionSettings cs, ILoadBalancer? loadBalancer, MySqlConnection connection, Action<ILogger, int, string, Exception?>? logMessage, long startingTimestamp, Activity? activity, IOBehavior ioBehavior, CancellationToken cancellationToken)
	{
		var session = new ServerSession(connectionLogger, pool);
		if (logMessage is not null && poolLogger.IsEnabled(LogLevel.Debug))
			logMessage(poolLogger, pool.Id, session.Id, null);
>>>>>>> 6e45dcd1

		string? redirectionUrl;
		try
		{
			redirectionUrl = await session.ConnectAsync(cs, connection, startingTimestamp, loadBalancer, activity, ioBehavior, cancellationToken).ConfigureAwait(false);
		}
		catch (Exception)
		{
			await session.DisposeAsync(ioBehavior, default).ConfigureAwait(false);
			throw;
		}

		Exception? redirectionException = null;
		if (redirectionUrl is not null)
		{
<<<<<<< HEAD
			Log.HasServerRedirectionHeader(logger, session.Id, redirectionUrl);
			if (cs.ServerRedirectionMode == MySqlServerRedirectionMode.Disabled)
			{
				Log.ServerRedirectionIsDisabled(logger, session.Id);
=======
			Log.HasServerRedirectionHeader(connectionLogger, session.Id, redirectionUrl);
			if (cs.ServerRedirectionMode == MySqlServerRedirectionMode.Disabled)
			{
				Log.ServerRedirectionIsDisabled(connectionLogger, session.Id);
>>>>>>> 6e45dcd1
				return session;
			}

			if (Utility.TryParseRedirectionHeader(redirectionUrl, cs.UserID, out var host, out var port, out var user))
			{
				if (host != cs.HostNames![0] || port != cs.Port || user != cs.UserID)
				{
					var redirectedSettings = cs.CloneWith(host, port, user);
<<<<<<< HEAD
					Log.OpeningNewConnection(logger, host, port, user);
					var redirectedSession = createSession();
					try
					{
						await redirectedSession.ConnectAsync(redirectedSettings, connection, startingTimestamp, loadBalancer, activity, ioBehavior, cancellationToken).ConfigureAwait(false);
						Log.ClosingSessionToUseRedirectedSession(logger, session.Id, redirectedSession.Id);
=======
					Log.OpeningNewConnection(connectionLogger, session.Id, host, port, user);
					var redirectedSession = new ServerSession(connectionLogger, pool);
					try
					{
						await redirectedSession.ConnectAsync(redirectedSettings, connection, startingTimestamp, loadBalancer, activity, ioBehavior, cancellationToken).ConfigureAwait(false);
						Log.ClosingSessionToUseRedirectedSession(connectionLogger, session.Id, redirectedSession.Id);
>>>>>>> 6e45dcd1
						await session.DisposeAsync(ioBehavior, cancellationToken).ConfigureAwait(false);
						return redirectedSession;
					}
					catch (Exception ex)
					{
						redirectionException = ex;
<<<<<<< HEAD
						Log.FailedToConnectRedirectedSession(logger, ex, redirectedSession.Id);
=======
						Log.FailedToConnectRedirectedSession(connectionLogger, ex, session.Id, redirectedSession.Id);
>>>>>>> 6e45dcd1
						try
						{
							await redirectedSession.DisposeAsync(ioBehavior, cancellationToken).ConfigureAwait(false);
						}
						catch (Exception)
						{
						}
					}
				}
				else
				{
<<<<<<< HEAD
					Log.SessionAlreadyConnectedToServer(logger, session.Id);
=======
					Log.SessionAlreadyConnectedToServer(connectionLogger, session.Id);
>>>>>>> 6e45dcd1
				}
			}
		}

		if (cs.ServerRedirectionMode == MySqlServerRedirectionMode.Required)
		{
<<<<<<< HEAD
			Log.RequiresServerRedirection(logger, session.Id);
=======
			Log.RequiresServerRedirection(connectionLogger, session.Id);
>>>>>>> 6e45dcd1
			throw new MySqlException(MySqlErrorCode.UnableToConnectToHost, "Server does not support redirection", redirectionException);
		}
		return session;
	}

	public async Task<bool> TryResetConnectionAsync(ConnectionSettings cs, MySqlConnection connection, IOBehavior ioBehavior, CancellationToken cancellationToken)
	{
		VerifyState(State.Connected);

		try
		{
			// clear all prepared statements; resetting the connection will clear them on the server
			ClearPreparedStatements();

			PayloadData payload;
			if (DatabaseOverride is null &&
				((!ServerVersion.IsMariaDb && ServerVersion.Version.CompareTo(ServerVersions.SupportsResetConnection) >= 0) ||
				(ServerVersion.IsMariaDb && ServerVersion.Version.CompareTo(ServerVersions.MariaDbSupportsResetConnection) >= 0)))
			{
				if (m_supportsPipelining)
				{
					Log.SendingPipelinedResetConnectionRequest(m_logger, Id, ServerVersion.OriginalString);

					// send both packets at once
					await SendRawAsync(m_pipelinedResetConnectionBytes, ioBehavior, cancellationToken).ConfigureAwait(false);

					// read two OK replies
					payload = await ReceiveReplyAsync(1, ioBehavior, cancellationToken).ConfigureAwait(false);
					OkPayload.Verify(payload.Span, this);

					payload = await ReceiveReplyAsync(1, ioBehavior, cancellationToken).ConfigureAwait(false);
					OkPayload.Verify(payload.Span, this);

					return true;
				}

				Log.SendingResetConnectionRequest(m_logger, Id, ServerVersion.OriginalString);
				await SendAsync(ResetConnectionPayload.Instance, ioBehavior, cancellationToken).ConfigureAwait(false);
				payload = await ReceiveReplyAsync(ioBehavior, cancellationToken).ConfigureAwait(false);
				OkPayload.Verify(payload.Span, this);
			}
			else
			{
				// optimistically hash the password with the challenge from the initial handshake (supported by MariaDB; doesn't appear to be supported by MySQL)
				if (DatabaseOverride is null)
				{
					Log.SendingChangeUserRequest(m_logger, Id, ServerVersion.OriginalString);
				}
				else
				{
					Log.SendingChangeUserRequestDueToChangedDatabase(m_logger, Id, DatabaseOverride);
					DatabaseOverride = null;
				}
				var password = GetPassword(cs, connection);
				var hashedPassword = AuthenticationUtility.CreateAuthenticationResponse(AuthPluginData!, password);
				using (var changeUserPayload = ChangeUserPayload.Create(cs.UserID, hashedPassword, cs.Database, m_characterSet, m_supportsConnectionAttributes ? cs.ConnectionAttributes : null))
					await SendAsync(changeUserPayload, ioBehavior, cancellationToken).ConfigureAwait(false);
				payload = await ReceiveReplyAsync(ioBehavior, cancellationToken).ConfigureAwait(false);
				if (payload.HeaderByte == AuthenticationMethodSwitchRequestPayload.Signature)
				{
					Log.OptimisticReauthenticationFailed(m_logger, Id);
					payload = await SwitchAuthenticationAsync(cs, password, payload, ioBehavior, cancellationToken).ConfigureAwait(false);
				}
				OkPayload.Verify(payload.Span, this);
			}

			// set 'collation_connection' to the server default
			await SendAsync(m_setNamesPayload, ioBehavior, cancellationToken).ConfigureAwait(false);
			payload = await ReceiveReplyAsync(ioBehavior, cancellationToken).ConfigureAwait(false);
			OkPayload.Verify(payload.Span, this);

			return true;
		}
		catch (IOException ex)
		{
			Log.IgnoringFailureInTryResetConnectionAsync(m_logger, ex, Id, "IOException");
		}
		catch (MySqlException ex) when (ex.ErrorCode == MySqlErrorCode.ClientInteractionTimeout)
		{
			Log.IgnoringFailureInTryResetConnectionAsync(m_logger, ex, Id, "ClientInteractionTimeout MySqlException");
		}
		catch (ObjectDisposedException ex)
		{
			Log.IgnoringFailureInTryResetConnectionAsync(m_logger, ex, Id, "ObjectDisposedException");
		}
		catch (SocketException ex)
		{
			Log.IgnoringFailureInTryResetConnectionAsync(m_logger, ex, Id, "SocketException");
		}

		return false;
	}

	private async Task<PayloadData> SwitchAuthenticationAsync(ConnectionSettings cs, string password, PayloadData payload, IOBehavior ioBehavior, CancellationToken cancellationToken)
	{
		// if the server didn't support the hashed password; rehash with the new challenge
		var switchRequest = AuthenticationMethodSwitchRequestPayload.Create(payload.Span);
		Log.SwitchingToAuthenticationMethod(m_logger, Id, switchRequest.Name);
		m_pluginName = switchRequest.Name;
		switch (switchRequest.Name)
		{
			case "mysql_native_password":
				AuthPluginData = switchRequest.Data;
				var hashedPassword = AuthenticationUtility.CreateAuthenticationResponse(AuthPluginData, password);
				payload = new(hashedPassword);
				await SendReplyAsync(payload, ioBehavior, cancellationToken).ConfigureAwait(false);
				return await ReceiveReplyAsync(ioBehavior, cancellationToken).ConfigureAwait(false);

			case "mysql_clear_password":
				if (!m_isSecureConnection)
				{
					Log.NeedsSecureConnection(m_logger, Id, switchRequest.Name);
					throw new MySqlException(MySqlErrorCode.UnableToConnectToHost, $"Authentication method '{switchRequest.Name}' requires a secure connection.");
				}

				// send the password as a NULL-terminated UTF-8 string
				var passwordBytes = AuthenticationUtility.GetNullTerminatedPasswordBytes(password);
				payload = new(passwordBytes);
				await SendReplyAsync(payload, ioBehavior, cancellationToken).ConfigureAwait(false);
				return await ReceiveReplyAsync(ioBehavior, cancellationToken).ConfigureAwait(false);

			case "caching_sha2_password":
				// see https://dev.mysql.com/doc/dev/mysql-server/latest/page_caching_sha2_authentication_exchanges.html
				var scrambleBytes = AuthenticationUtility.CreateScrambleResponse(Utility.TrimZeroByte(switchRequest.Data.AsSpan()), password);
				payload = new(scrambleBytes);
				await SendReplyAsync(payload, ioBehavior, cancellationToken).ConfigureAwait(false);
				payload = await ReceiveReplyAsync(ioBehavior, cancellationToken).ConfigureAwait(false);

				// OK payload can be sent immediately (e.g., if password is empty) bypassing even the fast authentication path
				if (OkPayload.IsOk(payload.Span, this))
					return payload;

				var cachingSha2ServerResponsePayload = CachingSha2ServerResponsePayload.Create(payload.Span);
				if (cachingSha2ServerResponsePayload.Succeeded)
					return await ReceiveReplyAsync(ioBehavior, cancellationToken).ConfigureAwait(false);

				goto case "sha256_password";

			case "sha256_password":
				if (!m_isSecureConnection && password.Length != 0)
				{
					var publicKey = await GetRsaPublicKeyAsync(switchRequest.Name, cs, ioBehavior, cancellationToken).ConfigureAwait(false);
					return await SendEncryptedPasswordAsync(switchRequest.Data, publicKey, password, ioBehavior, cancellationToken).ConfigureAwait(false);
				}
				else
				{
					return await SendClearPasswordAsync(password, ioBehavior, cancellationToken).ConfigureAwait(false);
				}

			case "auth_gssapi_client":
				return await AuthGSSAPI.AuthenticateAsync(cs, switchRequest.Data, this, ioBehavior, cancellationToken).ConfigureAwait(false);

			case "mysql_old_password":
				Log.AuthenticationMethodNotSupported(m_logger, Id, switchRequest.Name);
				throw new NotSupportedException("'MySQL Server is requesting the insecure pre-4.1 auth mechanism (mysql_old_password). The user password must be upgraded; see https://dev.mysql.com/doc/refman/5.7/en/account-upgrades.html.");

			case "client_ed25519":
				if (!AuthenticationPlugins.TryGetPlugin(switchRequest.Name, out var ed25519Plugin))
					throw new NotSupportedException("You must install the MySqlConnector.Authentication.Ed25519 package and call Ed25519AuthenticationPlugin.Install to use client_ed25519 authentication.");
				payload = new(ed25519Plugin.CreateResponse(password, switchRequest.Data));
				await SendReplyAsync(payload, ioBehavior, cancellationToken).ConfigureAwait(false);
				return await ReceiveReplyAsync(ioBehavior, cancellationToken).ConfigureAwait(false);

			default:
				Log.AuthenticationMethodNotSupported(m_logger, Id, switchRequest.Name);
				throw new NotSupportedException($"Authentication method '{switchRequest.Name}' is not supported.");
		}
	}

	private async Task<PayloadData> SendClearPasswordAsync(string password, IOBehavior ioBehavior, CancellationToken cancellationToken)
	{
		// add NUL terminator to password
		var passwordBytes = AuthenticationUtility.GetNullTerminatedPasswordBytes(password);

		// send plaintext password
		var payload = new PayloadData(passwordBytes);
		await SendReplyAsync(payload, ioBehavior, cancellationToken).ConfigureAwait(false);
		return await ReceiveReplyAsync(ioBehavior, cancellationToken).ConfigureAwait(false);
	}

	private async Task<PayloadData> SendEncryptedPasswordAsync(
		byte[] switchRequestData,
		string rsaPublicKey,
		string password,
		IOBehavior ioBehavior,
		CancellationToken cancellationToken)
	{
		using var rsa = RSA.Create();
#if NET5_0_OR_GREATER
		try
		{
			Utility.LoadRsaParameters(rsaPublicKey, rsa);
		}
		catch (Exception ex)
		{
			Log.CouldNotLoadServerRsaPublicKey(m_logger, ex, Id);
			throw new MySqlException(MySqlErrorCode.UnableToConnectToHost, "Couldn't load server's RSA public key; try using a secure connection instead.", ex);
		}
#else
		// load the RSA public key
		RSAParameters rsaParameters;
		try
		{
			rsaParameters = Utility.GetRsaParameters(rsaPublicKey);
		}
		catch (Exception ex)
		{
			Log.CouldNotLoadServerRsaPublicKey(m_logger, ex, Id);
			throw new MySqlException(MySqlErrorCode.UnableToConnectToHost, "Couldn't load server's RSA public key; try using a secure connection instead.", ex);
		}

		rsa.ImportParameters(rsaParameters);
#endif

		// add NUL terminator to password
		var passwordBytes = AuthenticationUtility.GetNullTerminatedPasswordBytes(password);

		// XOR the password bytes with the challenge
		AuthPluginData = Utility.TrimZeroByte(switchRequestData);
		for (var i = 0; i < passwordBytes.Length; i++)
			passwordBytes[i] ^= AuthPluginData[i % AuthPluginData.Length];

		// encrypt with RSA public key
		var padding = RSAEncryptionPadding.OaepSHA1;
		var encryptedPassword = rsa.Encrypt(passwordBytes, padding);
		var payload = new PayloadData(encryptedPassword);
		await SendReplyAsync(payload, ioBehavior, cancellationToken).ConfigureAwait(false);
		return await ReceiveReplyAsync(ioBehavior, cancellationToken).ConfigureAwait(false);
	}

	private async Task<string> GetRsaPublicKeyAsync(string switchRequestName, ConnectionSettings cs, IOBehavior ioBehavior, CancellationToken cancellationToken)
	{
		if (cs.ServerRsaPublicKeyFile.Length != 0)
		{
			try
			{
				return File.ReadAllText(cs.ServerRsaPublicKeyFile);
			}
			catch (IOException ex)
			{
				Log.CouldNotLoadServerRsaPublicKeyFromFile(m_logger, ex, Id, cs.ServerRsaPublicKeyFile);
				throw new MySqlException($"Couldn't load server's RSA public key from '{cs.ServerRsaPublicKeyFile}'", ex);
			}
		}

		if (cs.AllowPublicKeyRetrieval)
		{
			// request the RSA public key
			var payloadContent = switchRequestName == "caching_sha2_password" ? (byte) 0x02 : (byte) 0x01;
			await SendReplyAsync(new PayloadData([payloadContent]), ioBehavior, cancellationToken).ConfigureAwait(false);
			var payload = await ReceiveReplyAsync(ioBehavior, cancellationToken).ConfigureAwait(false);
			var publicKeyPayload = AuthenticationMoreDataPayload.Create(payload.Span);
			return Encoding.ASCII.GetString(publicKeyPayload.Data);
		}

		Log.CouldNotUseAuthenticationMethodForRsa(m_logger, Id, switchRequestName);
		throw new MySqlException(MySqlErrorCode.UnableToConnectToHost, $"Authentication method '{switchRequestName}' failed. Either use a secure connection, specify the server's RSA public key with ServerRSAPublicKeyFile, or set AllowPublicKeyRetrieval=True.");
	}

	public async ValueTask<bool> TryPingAsync(bool logInfo, IOBehavior ioBehavior, CancellationToken cancellationToken)
	{
		VerifyState(State.Connected);

		// send ping payload to verify client and server socket are still connected
		try
		{
			Log.PingingServer(m_logger, Id);
			await SendAsync(PingPayload.Instance, ioBehavior, cancellationToken).ConfigureAwait(false);
			var payload = await ReceiveReplyAsync(ioBehavior, cancellationToken).ConfigureAwait(false);
			OkPayload.Verify(payload.Span, this);
			Log.SuccessfullyPingedServer(m_logger, logInfo ? LogLevel.Information : LogLevel.Trace, Id);
			return true;
		}
		catch (IOException ex)
		{
			Log.PingFailed(m_logger, ex, Id, "IOException");
		}
		catch (MySqlException ex) when (ex.ErrorCode == MySqlErrorCode.ClientInteractionTimeout)
		{
			Log.PingFailed(m_logger, ex, Id, "ClientInteractionTimeout MySqlException");
		}
		catch (SocketException ex)
		{
			Log.PingFailed(m_logger, ex, Id, "SocketException");
		}

		VerifyState(State.Failed);
		return false;
	}

	// Starts a new conversation with the server by sending the first packet.
	public ValueTask SendAsync(PayloadData payload, IOBehavior ioBehavior, CancellationToken cancellationToken)
	{
		m_payloadHandler!.StartNewConversation();
		return SendReplyAsync(payload, ioBehavior, cancellationToken);
	}

	// Starts a new conversation with the server by receiving the first packet.
	public ValueTask<PayloadData> ReceiveAsync(IOBehavior ioBehavior, CancellationToken cancellationToken)
	{
		m_payloadHandler!.StartNewConversation();
		return ReceiveReplyAsync(ioBehavior, cancellationToken);
	}

	// Continues a conversation with the server by receiving a response to a packet sent with 'Send' or 'SendReply'.
	public async ValueTask<PayloadData> ReceiveReplyAsync(IOBehavior ioBehavior, CancellationToken cancellationToken)
	{
		if (CreateExceptionForInvalidState() is { } exception)
		{
			Log.FailedInReceiveReplyAsync(m_logger, exception, Id);
			throw exception;
		}

		ArraySegment<byte> bytes;
		try
		{
			bytes = await m_payloadHandler!.ReadPayloadAsync(m_payloadCache, ProtocolErrorBehavior.Throw, ioBehavior).ConfigureAwait(false);
		}
		catch (Exception ex)
		{
			if (ex is MySqlEndOfStreamException endOfStream)
				Log.ExpectedToReadMoreBytes(m_logger, Id, endOfStream.ExpectedByteCount, endOfStream.ReadByteCount);
			SetFailed(ex);
			throw;
		}

		var payload = new PayloadData(bytes);
		return payload.HeaderByte == ErrorPayload.Signature ? throw CreateExceptionForErrorPayload(payload.Span) : payload;
	}

	public ValueTask<PayloadData> ReceiveReplyAsync(int expectedSequenceNumber, IOBehavior ioBehavior, CancellationToken cancellationToken)
	{
		m_payloadHandler!.SetNextSequenceNumber(expectedSequenceNumber);
		return ReceiveReplyAsync(ioBehavior, cancellationToken);
	}

	// Continues a conversation with the server by sending a reply to a packet received with 'Receive' or 'ReceiveReply'.
	public async ValueTask SendReplyAsync(PayloadData payload, IOBehavior ioBehavior, CancellationToken cancellationToken)
	{
		if (CreateExceptionForInvalidState() is { } exception)
		{
			Log.FailedInSendReplyAsync(m_logger, exception, Id);
			throw exception;
		}

		try
		{
			await m_payloadHandler!.WritePayloadAsync(payload.Memory, ioBehavior).ConfigureAwait(false);
		}
		catch (Exception ex)
		{
			SetFailed(ex);
			throw;
		}
	}

	// Sends raw bytes over the wire without formatting them into a payload. The caller is expected to set the packet header(s) correctly.
	public async ValueTask SendRawAsync(ReadOnlyMemory<byte> data, IOBehavior ioBehavior, CancellationToken cancellationToken)
	{
		if (CreateExceptionForInvalidState() is { } exception)
		{
			Log.FailedInSendReplyAsync(m_logger, exception, Id);
			throw exception;
		}

		try
		{
			// send both packets at once
			await m_payloadHandler!.ByteHandler.WriteBytesAsync(data, ioBehavior).ConfigureAwait(false);
		}
		catch (Exception ex)
		{
			SetFailed(ex);
			throw;
		}
	}

	public static void ThrowIfStatementContainsDelimiter(MySqlException exception, IMySqlCommand command)
	{
		// check if the command used "DELIMITER"
		if (exception.ErrorCode == MySqlErrorCode.ParseError && command.CommandText?.IndexOf("delimiter", StringComparison.OrdinalIgnoreCase) >= 0)
		{
			var parser = new DelimiterSqlParser(command);
			parser.Parse(command.CommandText);
			if (parser.HasDelimiter)
				throw new MySqlException(MySqlErrorCode.DelimiterNotSupported, "'DELIMITER' should not be used with MySqlConnector. See https://mysqlconnector.net/delimiter", exception);
		}
	}

	private InvalidOperationException? CreateExceptionForInvalidState()
	{
		lock (m_lock)
		{
			return m_state switch
			{
				State.Closed => new ObjectDisposedException(nameof(ServerSession)),
				State.Connected or State.Querying or State.CancelingQuery or State.ClearingPendingCancellation or State.Closing => null,
				_ => new InvalidOperationException("ServerSession is not connected."),
			};
		}
	}

	private async Task<bool> OpenTcpSocketAsync(ConnectionSettings cs, ILoadBalancer loadBalancer, Activity? activity, IOBehavior ioBehavior, CancellationToken cancellationToken)
	{
		// set activity tags for TCP/IP
		{
			m_activityTags.Add(ActivitySourceHelper.NetTransportTagName, ActivitySourceHelper.NetTransportTcpIpValue);
			string? port = cs.Port == 3306 ? default : cs.Port.ToString(CultureInfo.InvariantCulture);
			if (port is not null)
				m_activityTags.Add(ActivitySourceHelper.NetPeerPortTagName, port);
			if (activity is { IsAllDataRequested: true })
			{
				activity.SetTag(ActivitySourceHelper.NetTransportTagName, ActivitySourceHelper.NetTransportTcpIpValue);
				if (port is not null)
					activity.SetTag(ActivitySourceHelper.NetPeerPortTagName, port);
			}
		}

		var hostNames = loadBalancer.LoadBalance(cs.HostNames!);
		for (var hostNameIndex = 0; hostNameIndex < hostNames.Count; hostNameIndex++)
		{
			var hostName = hostNames[hostNameIndex];
			IPAddress[] ipAddresses;
			try
			{
				ipAddresses = ioBehavior == IOBehavior.Asynchronous
#if NET6_0_OR_GREATER
					? await Dns.GetHostAddressesAsync(hostName, cancellationToken).ConfigureAwait(false)
#else
					? await Dns.GetHostAddressesAsync(hostName).ConfigureAwait(false)
#endif
					: Dns.GetHostAddresses(hostName);
			}
			catch (SocketException ex)
			{
				// name couldn't be resolved
				Log.FailedToResolveHostName(m_logger, ex, Id, hostName, hostNameIndex + 1, hostNames.Count, ex.Message);
				continue;
			}

			// need to try IP Addresses one at a time: https://github.com/dotnet/corefx/issues/5829
			for (var ipAddressIndex = 0; ipAddressIndex < ipAddresses.Length; ipAddressIndex++)
			{
				var ipAddress = ipAddresses[ipAddressIndex];
				var ipAddressString = ipAddress.ToString();
				Log.ConnectingToIpAddress(m_logger, Id, ipAddressString, ipAddressIndex + 1, ipAddresses.Length, hostName, hostNameIndex + 1, hostNames.Count);

				// set activity tags for the current IP address/hostname
				{
					m_activityTags[ActivitySourceHelper.NetPeerIpTagName] = ipAddressString;
					if (ipAddressString != hostName)
						m_activityTags[ActivitySourceHelper.NetPeerNameTagName] = hostName;
					else
						m_activityTags.Remove(ActivitySourceHelper.NetPeerNameTagName);

					if (activity is { IsAllDataRequested: true })
					{
						activity.SetTag(ActivitySourceHelper.NetPeerIpTagName, ipAddressString);
						if (ipAddressString != hostName)
							activity.SetTag(ActivitySourceHelper.NetPeerNameTagName, hostName);
						else
							activity.SetTag(ActivitySourceHelper.NetPeerNameTagName, null);
					}
				}

				TcpClient? tcpClient = null;
				try
				{
					tcpClient = new(ipAddress.AddressFamily);

					using (cancellationToken.Register(() => tcpClient?.Client?.Dispose()))
					{
						try
						{
							if (ioBehavior == IOBehavior.Asynchronous)
							{
#if NET5_0_OR_GREATER
								await tcpClient.ConnectAsync(ipAddress, cs.Port, cancellationToken).ConfigureAwait(false);
#else
								await tcpClient.ConnectAsync(ipAddress, cs.Port).ConfigureAwait(false);
#endif
							}
							else
							{
								if (Utility.IsWindows())
								{
									tcpClient.Connect(ipAddress, cs.Port);
								}
								else
								{
									// non-windows platforms block on synchronous connect, use send/receive timeouts: https://github.com/dotnet/corefx/issues/20954
									var originalSendTimeout = tcpClient.Client.SendTimeout;
									var originalReceiveTimeout = tcpClient.Client.ReceiveTimeout;
									tcpClient.Client.SendTimeout = cs.ConnectionTimeoutMilliseconds;
									tcpClient.Client.ReceiveTimeout = cs.ConnectionTimeoutMilliseconds;
									tcpClient.Connect(ipAddress, cs.Port);
									tcpClient.Client.SendTimeout = originalSendTimeout;
									tcpClient.Client.ReceiveTimeout = originalReceiveTimeout;
								}
							}
						}
						catch (Exception ex) when (cancellationToken.IsCancellationRequested && ex is ObjectDisposedException or SocketException)
						{
							SafeDispose(ref tcpClient);
							Log.ConnectTimeoutExpired(m_logger, ex, Id, ipAddressString, hostName);
							throw new MySqlException(MySqlErrorCode.UnableToConnectToHost, "Connect Timeout expired.");
						}
					}
				}
				catch (SocketException ex)
				{
					SafeDispose(ref tcpClient);

					// if this is the final IP address in the list, throw a fatal exception; otherwise try the next IP address
					if (hostNameIndex == hostNames.Count - 1 && ipAddressIndex == ipAddresses.Length - 1)
					{
						lock (m_lock)
							m_state = State.Failed;
						if (hostNames.Count == 1 && ipAddresses.Length == 1)
							Log.FailedToConnectToSingleIpAddress(m_logger, ex, Id, ipAddressString, hostName, ex.Message);
						else
							Log.FailedToConnectToIpAddress(m_logger, ex, LogLevel.Information, Id, ipAddressString, ipAddressIndex + 1, ipAddresses.Length, hostName, hostNameIndex + 1, hostNames.Count, ex.Message);
						throw new MySqlException(MySqlErrorCode.UnableToConnectToHost, "Unable to connect to any of the specified MySQL hosts.");
					}

					Log.FailedToConnectToIpAddress(m_logger, ex, LogLevel.Trace, Id, ipAddressString, ipAddressIndex + 1, ipAddresses.Length, hostName, hostNameIndex + 1, hostNames.Count, ex.Message);
					continue;
				}

				if (!tcpClient.Connected && cancellationToken.IsCancellationRequested)
				{
					SafeDispose(ref tcpClient);
					Log.ConnectTimeoutExpired(m_logger, null, Id, ipAddressString, hostName);
					throw new MySqlException(MySqlErrorCode.UnableToConnectToHost, "Connect Timeout expired.");
				}

				try
				{
					HostName = hostName;
					m_tcpClient = tcpClient;
					m_socket = m_tcpClient.Client;
					m_socket.NoDelay = true;
					m_stream = m_tcpClient.GetStream();
					m_socket.SetKeepAlive(cs.Keepalive);
				}
				catch (ObjectDisposedException) when (cancellationToken.IsCancellationRequested)
				{
					Utility.Dispose(ref m_stream);
					SafeDispose(ref m_tcpClient);
					SafeDispose(ref m_socket);
					Log.ConnectTimeoutExpired(m_logger, null, Id, ipAddressString, hostName);
					throw new MySqlException(MySqlErrorCode.UnableToConnectToHost, "Connect Timeout expired.");
				}

				lock (m_lock)
					m_state = State.Connected;
				Log.ConnectedToIpAddress(m_logger, Id, ipAddressString, hostName, (m_socket.LocalEndPoint as IPEndPoint)?.Port);
				return true;
			}
		}
		return false;
	}

	private async Task<bool> OpenUnixSocketAsync(ConnectionSettings cs, Activity? activity, IOBehavior ioBehavior, CancellationToken cancellationToken)
	{
		Log.ConnectingToUnixSocket(m_logger, Id, cs.UnixSocket!);

		// set activity tags
		{
			m_activityTags.Add(ActivitySourceHelper.NetTransportTagName, ActivitySourceHelper.NetTransportUnixValue);
			m_activityTags.Add(ActivitySourceHelper.NetPeerNameTagName, cs.UnixSocket);
			if (activity is { IsAllDataRequested: true })
			{
				activity.SetTag(ActivitySourceHelper.NetTransportTagName, ActivitySourceHelper.NetTransportUnixValue)
					.SetTag(ActivitySourceHelper.NetPeerNameTagName, cs.UnixSocket);
			}
		}

		var socket = new Socket(AddressFamily.Unix, SocketType.Stream, ProtocolType.IP);
		var unixEp = new UnixDomainSocketEndPoint(cs.UnixSocket!);
		try
		{
			using (cancellationToken.Register(socket.Dispose))
			{
				try
				{
					if (ioBehavior == IOBehavior.Asynchronous)
					{
						await Task.Factory.FromAsync(socket.BeginConnect, socket.EndConnect, unixEp, null).ConfigureAwait(false);
					}
					else
					{
						socket.Connect(unixEp);
					}
				}
				catch (ObjectDisposedException) when (cancellationToken.IsCancellationRequested)
				{
					Log.ConnectTimeoutExpiredForUnixSocket(m_logger, Id, cs.UnixSocket!);
					throw new MySqlException(MySqlErrorCode.UnableToConnectToHost, "Connect Timeout expired.");
				}
			}
		}
		catch (SocketException)
		{
			socket.Dispose();
		}

		if (socket.Connected)
		{
			m_socket = socket;
			m_stream = new NetworkStream(socket);

			lock (m_lock)
				m_state = State.Connected;
			return true;
		}

		return false;
	}

	private async Task<bool> OpenNamedPipeAsync(ConnectionSettings cs, long startingTimestamp, Activity? activity, IOBehavior ioBehavior, CancellationToken cancellationToken)
	{
		Log.ConnectingToNamedPipe(m_logger, Id, cs.PipeName, cs.HostNames![0]);

		// set activity tags
		{
			// see https://docs.microsoft.com/en-us/windows/win32/ipc/pipe-names for pipe name format
			var pipeName = $@"\\{cs.HostNames![0]}\pipe\{cs.PipeName}";
			m_activityTags.Add(ActivitySourceHelper.NetTransportTagName, ActivitySourceHelper.NetTransportNamedPipeValue);
			m_activityTags.Add(ActivitySourceHelper.NetPeerNameTagName, pipeName);
			if (activity is { IsAllDataRequested: true })
			{
				activity.SetTag(ActivitySourceHelper.NetTransportTagName, ActivitySourceHelper.NetTransportNamedPipeValue);
				activity.SetTag(ActivitySourceHelper.NetPeerNameTagName, pipeName);
			}
		}

		var namedPipeStream = new NamedPipeClientStream(cs.HostNames![0], cs.PipeName, PipeDirection.InOut, PipeOptions.Asynchronous);
		var timeout = Math.Max(1, cs.ConnectionTimeoutMilliseconds - Utility.GetElapsedMilliseconds(startingTimestamp));
		try
		{
			using (cancellationToken.Register(namedPipeStream.Dispose))
			{
				try
				{
					if (ioBehavior == IOBehavior.Asynchronous)
						await namedPipeStream.ConnectAsync(timeout, cancellationToken).ConfigureAwait(false);
					else
						namedPipeStream.Connect(timeout);
				}
				catch (Exception ex) when ((ex is ObjectDisposedException && cancellationToken.IsCancellationRequested) || ex is TimeoutException)
				{
					Log.ConnectTimeoutExpiredForNamedPipe(m_logger, ex, Id, cs.PipeName, cs.HostNames![0]);
					throw new MySqlException(MySqlErrorCode.UnableToConnectToHost, "Connect Timeout expired.");
				}
			}
		}
		catch (IOException)
		{
			namedPipeStream.Dispose();
		}

		if (namedPipeStream.IsConnected)
		{
			m_stream = namedPipeStream;

			lock (m_lock)
				m_state = State.Connected;
			return true;
		}

		return false;
	}

	private async Task InitSslAsync(ProtocolCapabilities serverCapabilities, ConnectionSettings cs, MySqlConnection connection, SslProtocols sslProtocols, IOBehavior ioBehavior, CancellationToken cancellationToken)
	{
		Log.InitializingTlsConnection(m_logger, Id);
		X509CertificateCollection? clientCertificates = null;

		if (cs.CertificateStoreLocation != MySqlCertificateStoreLocation.None)
		{
			try
			{
				var storeLocation = (cs.CertificateStoreLocation == MySqlCertificateStoreLocation.CurrentUser) ? StoreLocation.CurrentUser : StoreLocation.LocalMachine;
				using var store = new X509Store(StoreName.My, storeLocation);
				store.Open(OpenFlags.ReadOnly | OpenFlags.OpenExistingOnly);

				if (cs.CertificateThumbprint.Length == 0)
				{
					if (store.Certificates.Count == 0)
					{
						Log.NoCertificatesFound(m_logger, Id);
						throw new MySqlException("No certificates were found in the certificate store");
					}

					clientCertificates = new(store.Certificates);
				}
				else
				{
					var requireValid = cs.SslMode is MySqlSslMode.VerifyCA or MySqlSslMode.VerifyFull;
					var foundCertificates = store.Certificates.Find(X509FindType.FindByThumbprint, cs.CertificateThumbprint, requireValid);
					if (foundCertificates.Count == 0)
					{
						Log.CertificateNotFoundInStore(m_logger, Id, cs.CertificateThumbprint);
						throw new MySqlException($"Certificate with Thumbprint {cs.CertificateThumbprint} not found");
					}

					clientCertificates = new(foundCertificates);
				}
			}
			catch (CryptographicException ex)
			{
				Log.CouldNotLoadCertificate(m_logger, ex, Id, cs.CertificateStoreLocation);
				throw new MySqlException("Certificate couldn't be loaded from the CertificateStoreLocation", ex);
			}
		}

		if (cs.SslKeyFile.Length != 0 && cs.SslCertificateFile.Length != 0)
		{
			clientCertificates = LoadCertificate(cs.SslKeyFile, cs.SslCertificateFile);
		}
		else if (cs.CertificateFile.Length != 0)
		{
			try
			{
				var certificate = new X509Certificate2(cs.CertificateFile, cs.CertificatePassword, X509KeyStorageFlags.MachineKeySet);
				if (!certificate.HasPrivateKey)
				{
					certificate.Dispose();

					Log.NoPrivateKeyIncludedWithCertificateFile(m_logger, Id, cs.CertificateFile);
					throw new MySqlException("CertificateFile does not contain a private key. " +
						"CertificateFile should be in PKCS #12 (.pfx) format and contain both a Certificate and Private Key");
				}
				m_clientCertificate = certificate;
				clientCertificates = [certificate];
			}
			catch (CryptographicException ex)
			{
				Log.CouldNotLoadCertificateFromFile(m_logger, ex, Id, cs.CertificateFile);
				if (!File.Exists(cs.CertificateFile))
					throw new MySqlException("Cannot find Certificate File", ex);
				throw new MySqlException("Either the Certificate Password is incorrect or the Certificate File is invalid", ex);
			}
		}

		if (clientCertificates is null && connection.ProvideClientCertificatesCallback is { } clientCertificatesProvider)
		{
			clientCertificates = [];
			try
			{
				await clientCertificatesProvider(clientCertificates).ConfigureAwait(false);
			}
			catch (Exception ex)
			{
				Log.FailedToObtainClientCertificates(m_logger, ex, Id, ex.Message);
				throw new MySqlException("Failed to obtain client certificates via ProvideClientCertificatesCallback", ex);
			}
		}

		X509Chain? caCertificateChain = null;
		if (cs.CACertificateFile.Length != 0)
		{
			X509Chain? certificateChain = new()
			{
				ChainPolicy =
				{
					RevocationMode = X509RevocationMode.NoCheck,
					VerificationFlags = X509VerificationFlags.AllowUnknownCertificateAuthority,
				},
			};

			try
			{
				// read the CA Certificate File
				Log.LoadingCaCertificatesFromFile(m_logger, Id, cs.CACertificateFile);
				byte[] certificateBytes;
				try
				{
					certificateBytes = File.ReadAllBytes(cs.CACertificateFile);
				}
				catch (Exception ex)
				{
					Log.CouldNotLoadCaCertificateFromFile(m_logger, ex, LogLevel.Error, Id, cs.CACertificateFile);
					if (!File.Exists(cs.CACertificateFile))
						throw new MySqlException("Cannot find CA Certificate File: " + cs.CACertificateFile, ex);
					throw new MySqlException("Could not load CA Certificate File: " + cs.CACertificateFile, ex);
				}

				// find the index of each individual certificate in the file (assuming there may be multiple certificates concatenated together)
				for (var index = 0; index != -1;)
				{
					var nextIndex = Utility.FindNextIndex(certificateBytes, index + 1, "-----BEGIN CERTIFICATE-----"u8);
					try
					{
						// load the certificate at this index; note that 'new X509Certificate' stops at the end of the first certificate it loads
						Log.LoadingCaCertificate(m_logger, Id, index);
#if NET5_0_OR_GREATER
						var caCertificate = new X509Certificate2(certificateBytes.AsSpan(index, (nextIndex == -1 ? certificateBytes.Length : nextIndex) - index), default(ReadOnlySpan<char>), X509KeyStorageFlags.MachineKeySet);
#else
						var caCertificate = new X509Certificate2(Utility.ArraySlice(certificateBytes, index, (nextIndex == -1 ? certificateBytes.Length : nextIndex) - index), default(string), X509KeyStorageFlags.MachineKeySet);
#endif
						certificateChain.ChainPolicy.ExtraStore.Add(caCertificate);
					}
					catch (CryptographicException ex)
					{
						Log.CouldNotLoadCaCertificateFromFile(m_logger, ex, LogLevel.Warning, Id, cs.CACertificateFile);
					}
					index = nextIndex;
				}

				// success
				Log.LoadedCaCertificatesFromFile(m_logger, Id, certificateChain.ChainPolicy.ExtraStore.Count, cs.CACertificateFile);
				caCertificateChain = certificateChain;
				certificateChain = null;
			}
			finally
			{
				certificateChain?.Dispose();
			}
		}

		X509Certificate ValidateLocalCertificate(object lcbSender, string lcbTargetHost, X509CertificateCollection lcbLocalCertificates, X509Certificate? lcbRemoteCertificate, string[] lcbAcceptableIssuers) => lcbLocalCertificates[0];

		bool ValidateRemoteCertificate(object rcbSender, X509Certificate? rcbCertificate, X509Chain? rcbChain, SslPolicyErrors rcbPolicyErrors)
		{
			// if no CA verification is required, then we trust any remote certificate
			if (cs.SslMode is MySqlSslMode.Preferred or MySqlSslMode.Required)
				return true;

			// if there are errors, then try to build a path to a root certificate from the certificates presented by the remote host
			if ((rcbPolicyErrors & SslPolicyErrors.RemoteCertificateChainErrors) != 0 &&
				rcbChain is not null &&
				caCertificateChain is not null &&
				caCertificateChain.Build(rcbChain.ChainElements[^1].Certificate) &&
				caCertificateChain.ChainStatus.Length > 0)
			{
				// if the only error is an Untrusted Root Certificate, then check all provided SSL CA certificates to see if one is the root
				if (caCertificateChain.ChainStatus[0].Status == X509ChainStatusFlags.UntrustedRoot)
				{
					var rootCertificate = caCertificateChain.ChainElements[^1].Certificate;
					foreach (var sslCaCertificate in caCertificateChain.ChainPolicy.ExtraStore)
					{
						if (rootCertificate.RawData.AsSpan().SequenceEqual(sslCaCertificate.RawData))
						{
							rcbPolicyErrors &= ~SslPolicyErrors.RemoteCertificateChainErrors;
							break;
						}
					}
				}
			}

			if (cs.SslMode == MySqlSslMode.VerifyCA)
				rcbPolicyErrors &= ~SslPolicyErrors.RemoteCertificateNameMismatch;

			if (rcbCertificate is X509Certificate2 cert2)
			{
				// saving sha256 thumbprint and SSL errors until thumbprint validation
#if !NET5_0_OR_GREATER
				using (var sha256 = SHA256.Create())
				{
					m_sha2Thumbprint = sha256.ComputeHash(cert2.RawData);
				}
#else
				m_sha2Thumbprint = SHA256.HashData(cert2.RawData);
#endif
				m_rcbPolicyErrors = rcbPolicyErrors;
				return true;
			}

			return rcbPolicyErrors == SslPolicyErrors.None;
		}

		// use the client's callback (if any) for Preferred or Required mode
		RemoteCertificateValidationCallback validateRemoteCertificate = ValidateRemoteCertificate;
		if (connection.RemoteCertificateValidationCallback is not null)
		{
			if (caCertificateChain is not null)
			{
				Log.NotUsingRemoteCertificateValidationCallbackDueToSslCa(m_logger, Id);
			}
			else if (cs.SslMode is not MySqlSslMode.Preferred and not MySqlSslMode.Required)
			{
				Log.NotUsingRemoteCertificateValidationCallbackDueToSslMode(m_logger, Id, cs.SslMode);
			}
			else
			{
				Log.UsingRemoteCertificateValidationCallback(m_logger, Id);
				validateRemoteCertificate = connection.RemoteCertificateValidationCallback;
			}
		}

		var sslStream = clientCertificates is null ? new SslStream(m_stream!, false, validateRemoteCertificate) :
			new SslStream(m_stream!, false, validateRemoteCertificate, ValidateLocalCertificate);

		var checkCertificateRevocation = cs.SslMode == MySqlSslMode.VerifyFull;

		using (var initSsl = HandshakeResponse41Payload.CreateWithSsl(serverCapabilities, cs, m_useCompression, m_characterSet))
			await SendReplyAsync(initSsl, ioBehavior, cancellationToken).ConfigureAwait(false);

		var clientAuthenticationOptions = new SslClientAuthenticationOptions
		{
			EnabledSslProtocols = sslProtocols,
			ClientCertificates = clientCertificates,
			TargetHost = HostName,
			CertificateRevocationCheckMode = checkCertificateRevocation ? X509RevocationMode.Online : X509RevocationMode.NoCheck,
		};

#if NETCOREAPP3_0_OR_GREATER
#pragma warning disable CA1416 // Validate platform compatibility
		if (cs.TlsCipherSuites is { Count: > 0 })
			clientAuthenticationOptions.CipherSuitesPolicy = new CipherSuitesPolicy(cs.TlsCipherSuites);
#pragma warning restore CA1416 // Validate platform compatibility
#endif

		try
		{
			if (ioBehavior == IOBehavior.Asynchronous)
			{
#if NETCOREAPP2_1_OR_GREATER || NETSTANDARD2_1_OR_GREATER
				await sslStream.AuthenticateAsClientAsync(clientAuthenticationOptions, cancellationToken).ConfigureAwait(false);
#else
				await sslStream.AuthenticateAsClientAsync(clientAuthenticationOptions.TargetHost,
					clientAuthenticationOptions.ClientCertificates,
					clientAuthenticationOptions.EnabledSslProtocols,
					checkCertificateRevocation).ConfigureAwait(false);
#endif
			}
			else
			{
#if NET5_0_OR_GREATER
				sslStream.AuthenticateAsClient(clientAuthenticationOptions);
#else
				sslStream.AuthenticateAsClient(clientAuthenticationOptions.TargetHost,
					clientAuthenticationOptions.ClientCertificates,
					clientAuthenticationOptions.EnabledSslProtocols,
					checkCertificateRevocation);
#endif
			}
			var sslByteHandler = new StreamByteHandler(sslStream);
			m_payloadHandler!.ByteHandler = sslByteHandler;
			m_isSecureConnection = true;
			m_sslStream = sslStream;
#if NETCOREAPP3_0_OR_GREATER
			Log.ConnectedTlsBasic(m_logger, Id, sslStream.SslProtocol, sslStream.NegotiatedCipherSuite);
#else
			Log.ConnectedTlsDetailed(m_logger, Id, sslStream.SslProtocol, sslStream.CipherAlgorithm, sslStream.HashAlgorithm, sslStream.KeyExchangeAlgorithm, sslStream.KeyExchangeStrength);
#endif
		}
		catch (Exception ex)
		{
			Log.CouldNotInitializeTlsConnection(m_logger, ex, Id);
			sslStream.Dispose();
			ShutdownSocket();
			HostName = "";
			lock (m_lock)
				m_state = State.Failed;
			if (ex is AuthenticationException)
				throw new MySqlException(MySqlErrorCode.UnableToConnectToHost, "SSL Authentication Error", ex);
			if (ex is IOException && clientCertificates is not null)
				throw new MySqlException(MySqlErrorCode.UnableToConnectToHost, "MySQL Server rejected client certificate", ex);
			if (ex is Win32Exception { NativeErrorCode: -2146893007 }) // SEC_E_ALGORITHM_MISMATCH (0x80090331)
				throw new MySqlException(MySqlErrorCode.UnableToConnectToHost, "The server doesn't support the client's specified TLS versions.", ex);
			throw;
		}
		finally
		{
			caCertificateChain?.Dispose();
		}

		// Returns a X509CertificateCollection containing the single certificate contained in 'sslKeyFile' (PEM private key) and 'sslCertificateFile' (PEM certificate).
		X509CertificateCollection LoadCertificate(string sslKeyFile, string sslCertificateFile)
		{
#if NETSTANDARD2_0
			throw new NotSupportedException("SslCert and SslKey connection string options are not supported in netstandard2.0.");
#elif NET5_0_OR_GREATER
			m_clientCertificate = X509Certificate2.CreateFromPemFile(sslCertificateFile, sslKeyFile);
			if (Utility.IsWindows())
			{
				// Schannel has a bug where ephemeral keys can't be loaded: https://github.com/dotnet/runtime/issues/23749#issuecomment-485947319
				// The workaround is to export the key (which may make it "Perphemeral"): https://github.com/dotnet/runtime/issues/23749#issuecomment-739895373
				var oldCertificate = m_clientCertificate;
				m_clientCertificate = new X509Certificate2(m_clientCertificate.Export(X509ContentType.Pkcs12));
				oldCertificate.Dispose();
			}
			return [m_clientCertificate];
#else
			Log.LoadingClientKeyFromKeyFile(m_logger, Id, sslKeyFile);
			string keyPem;
			try
			{
				keyPem = File.ReadAllText(sslKeyFile);
			}
			catch (Exception ex)
			{
				Log.CouldNotLoadClientKeyFromKeyFile(m_logger, ex, Id, sslKeyFile);
				throw new MySqlException($"Could not load the client key from '{sslKeyFile}'", ex);
			}

			RSAParameters rsaParameters;
			try
			{
				rsaParameters = Utility.GetRsaParameters(keyPem);
			}
			catch (FormatException ex)
			{
				Log.CouldNotLoadClientKeyFromKeyFile(m_logger, ex, Id, sslKeyFile);
				throw new MySqlException($"Could not load the client key from '{sslKeyFile}'", ex);
			}

			try
			{
				RSA rsa;
				try
				{
					// SslStream on Windows needs a KeyContainerName to be set
					var csp = new CspParameters
					{
						KeyContainerName = Guid.NewGuid().ToString(),
					};
					rsa = new RSACryptoServiceProvider(csp)
					{
						PersistKeyInCsp = true,
					};
				}
				catch (PlatformNotSupportedException)
				{
					rsa = RSA.Create();
				}
				rsa.ImportParameters(rsaParameters);

#if NET462 || NET471
				var certificate = new X509Certificate2(sslCertificateFile, "", X509KeyStorageFlags.MachineKeySet)
				{
					PrivateKey = rsa,
				};
#else
				X509Certificate2 certificate;
				using (var publicCertificate = new X509Certificate2(sslCertificateFile))
					certificate = publicCertificate.CopyWithPrivateKey(rsa);
#endif

				m_clientCertificate = certificate;
				return [certificate];
			}
			catch (CryptographicException ex)
			{
				Log.CouldNotLoadClientKeyFromKeyFile(m_logger, ex, Id, sslCertificateFile);
				if (!File.Exists(sslCertificateFile))
					throw new MySqlException("Cannot find client certificate file: " + sslCertificateFile, ex);
				throw new MySqlException("Could not load the client key from " + sslCertificateFile, ex);
			}
#endif
		}
	}

#if !NETCOREAPP2_1_OR_GREATER && !NETSTANDARD2_1_OR_GREATER
	// a stripped-down version of this POCO options class for TFMs that don't have it built in
	internal sealed class SslClientAuthenticationOptions
	{
		public X509RevocationMode CertificateRevocationCheckMode { get; set; }
		public X509CertificateCollection? ClientCertificates { get; set; }
		public SslProtocols EnabledSslProtocols { get; set; }
		public string? TargetHost { get; set; }
	}
#endif

	// Some servers are exposed through a proxy, which handles the initial handshake and gives the proxy's
	// server version and thread ID. Detect this situation and return `true` if the real server's details should
	// be requested after connecting (which takes an extra roundtrip).
	private bool ShouldGetRealServerDetails(ConnectionSettings cs)
	{
		// currently hardcoded to the version(s) returned by the Azure Database for MySQL proxy
		if (ServerVersion.OriginalString is "5.6.47.0" or "5.6.42.0" or "5.6.39.0")
			return true;

		// detect Azure Database for MySQL DNS suffixes, if a "user@host" user ID is being used
		if (cs.ConnectionProtocol == MySqlConnectionProtocol.Sockets && cs.UserID.Contains('@'))
		{
			return HostName.EndsWith(".mysql.database.azure.com", StringComparison.OrdinalIgnoreCase) ||
				HostName.EndsWith(".database.windows.net", StringComparison.OrdinalIgnoreCase) ||
				HostName.EndsWith(".mysql.database.chinacloudapi.cn", StringComparison.OrdinalIgnoreCase);
		}

		return false;
	}

	private async Task GetRealServerDetailsAsync(IOBehavior ioBehavior, CancellationToken cancellationToken)
	{
		Log.DetectedProxy(m_logger, Id);
		try
		{
			var payload = SupportsQueryAttributes ? s_selectConnectionIdVersionWithAttributesPayload : s_selectConnectionIdVersionNoAttributesPayload;
			await SendAsync(payload, ioBehavior, cancellationToken).ConfigureAwait(false);

			// column count: 2
			_ = await ReceiveReplyAsync(ioBehavior, cancellationToken).ConfigureAwait(false);

			// CONNECTION_ID() and VERSION() columns
			_ = await ReceiveReplyAsync(ioBehavior, CancellationToken.None).ConfigureAwait(false);
			_ = await ReceiveReplyAsync(ioBehavior, CancellationToken.None).ConfigureAwait(false);

			if (!SupportsDeprecateEof)
			{
				payload = await ReceiveReplyAsync(ioBehavior, CancellationToken.None).ConfigureAwait(false);
				_ = EofPayload.Create(payload.Span);
			}

			// first (and only) row
			payload = await ReceiveReplyAsync(ioBehavior, CancellationToken.None).ConfigureAwait(false);
			static void ReadRow(ReadOnlySpan<byte> span, out int? connectionId, out ServerVersion? serverVersion)
			{
				var reader = new ByteArrayReader(span);
				var length = reader.ReadLengthEncodedIntegerOrNull();
				connectionId = (length != -1 && Utf8Parser.TryParse(reader.ReadByteString(length), out int id, out _)) ? id : default(int?);
				length = reader.ReadLengthEncodedIntegerOrNull();
				serverVersion = length != -1 ? new ServerVersion(reader.ReadByteString(length)) : default;
			}
			ReadRow(payload.Span, out var connectionId, out var serverVersion);

			// OK/EOF payload
			payload = await ReceiveReplyAsync(ioBehavior, CancellationToken.None).ConfigureAwait(false);
			if (OkPayload.IsOk(payload.Span, this))
				OkPayload.Verify(payload.Span, this);
			else
				EofPayload.Create(payload.Span);

			if (connectionId is int newConnectionId && serverVersion is not null)
			{
				Log.ChangingConnectionId(m_logger, Id, ConnectionId, newConnectionId, ServerVersion.OriginalString, serverVersion.OriginalString);
				ConnectionId = newConnectionId;
				ServerVersion = serverVersion;
			}
		}
		catch (MySqlException ex)
		{
			Log.FailedToGetConnectionId(m_logger, ex, Id);
		}
	}

	private void ShutdownSocket()
	{
		Log.ClosingStreamSocket(m_logger, Id);
		Utility.Dispose(ref m_payloadHandler);
		Utility.Dispose(ref m_stream);
		SafeDispose(ref m_tcpClient);
		SafeDispose(ref m_socket);
		Utility.Dispose(ref m_clientCertificate);
		m_activityTags.Clear();
	}

	/// <summary>
	/// Disposes and sets <paramref name="disposable"/> to <c>null</c>, ignoring any
	/// <see cref="IOException"/> or <see cref="SocketException"/> that is thrown.
	/// </summary>
	/// <typeparam name="T">An <see cref="IDisposable"/> type.</typeparam>
	/// <param name="disposable">The object to dispose.</param>
	private static void SafeDispose<T>(ref T? disposable)
		where T : class, IDisposable
	{
		if (disposable is not null)
		{
			try
			{
				disposable.Dispose();
			}
			catch (IOException)
			{
			}
			catch (SocketException)
			{
			}
			disposable = null;
		}
	}

	internal void SetFailed(Exception exception)
	{
		Log.SettingStateToFailed(m_logger, exception, Id);
		lock (m_lock)
			m_state = State.Failed;
		if (OwningConnection is not null && OwningConnection.TryGetTarget(out var connection))
			connection.SetState(ConnectionState.Closed);
	}

	private void VerifyState(State state)
	{
		if (m_state != state)
		{
			ExpectedSessionState1(m_logger, Id, state, m_state);
			throw new InvalidOperationException($"Expected state to be {state} but was {m_state}.");
		}
	}

	private void VerifyState(State state1, State state2, State state3, State state4, State state5, State state6)
	{
		if (m_state != state1 && m_state != state2 && m_state != state3 && m_state != state4 && m_state != state5 && m_state != state6)
		{
			ExpectedSessionState6(m_logger, Id, state1, state2, state3, state4, state5, state6, m_state);
			throw new InvalidOperationException($"Expected state to be ({state1}|{state2}|{state3}|{state4}|{state5}|{state6}) but was {m_state}.");
		}
	}

	internal bool SslIsEncrypted => m_sslStream?.IsEncrypted is true;

	internal bool SslIsSigned => m_sslStream?.IsSigned is true;

	internal bool SslIsAuthenticated => m_sslStream?.IsAuthenticated is true;

	internal bool SslIsMutuallyAuthenticated => m_sslStream?.IsMutuallyAuthenticated is true;

	internal SslProtocols SslProtocol => m_sslStream?.SslProtocol ?? SslProtocols.None;

	private byte[] CreateConnectionAttributes(string? programName)
	{
		Log.CreatingConnectionAttributes(m_logger, Id);
		var attributesWriter = new ByteBufferWriter();
		attributesWriter.WriteLengthEncodedString("_client_name");
		attributesWriter.WriteLengthEncodedString("MySqlConnector");
		attributesWriter.WriteLengthEncodedString("_client_version");

		var version = typeof(ServerSession).GetTypeInfo().Assembly.GetCustomAttribute<AssemblyInformationalVersionAttribute>()!.InformationalVersion;
		var plusIndex = version.IndexOf('+');
		if (plusIndex != -1)
			version = version[..plusIndex];
		attributesWriter.WriteLengthEncodedString(version);

		try
		{
			Utility.GetOSDetails(out var os, out var osDescription, out var architecture);
			if (os is not null)
			{
				attributesWriter.WriteLengthEncodedString("_os");
				attributesWriter.WriteLengthEncodedString(os);
			}
			attributesWriter.WriteLengthEncodedString("_os_details");
			attributesWriter.WriteLengthEncodedString(osDescription);
			attributesWriter.WriteLengthEncodedString("_platform");
			attributesWriter.WriteLengthEncodedString(architecture);
		}
		catch (PlatformNotSupportedException)
		{
		}
#if NET5_0_OR_GREATER
		var processId = Environment.ProcessId;
#else
		using var process = Process.GetCurrentProcess();
		var processId = process.Id;
#endif
		attributesWriter.WriteLengthEncodedString("_pid");
		attributesWriter.WriteLengthEncodedString(processId.ToString(CultureInfo.InvariantCulture));
		if (!string.IsNullOrEmpty(programName))
		{
			attributesWriter.WriteLengthEncodedString("program_name");
			attributesWriter.WriteLengthEncodedString(programName!);
		}
		using var connectionAttributesPayload = attributesWriter.ToPayloadData();
		var connectionAttributes = connectionAttributesPayload.Span;
		var writer = new ByteBufferWriter(connectionAttributes.Length + 9);
		writer.WriteLengthEncodedInteger((ulong) connectionAttributes.Length);
		writer.Write(connectionAttributes);
		using var payload = writer.ToPayloadData();
		return payload.Memory.ToArray();
	}

	private MySqlException CreateExceptionForErrorPayload(ReadOnlySpan<byte> span)
	{
		var errorPayload = ErrorPayload.Create(span);
		Log.ErrorPayload(m_logger, Id, errorPayload.ErrorCode, errorPayload.State, errorPayload.Message);
		var exception = errorPayload.ToException();
		if (exception.ErrorCode is MySqlErrorCode.ClientInteractionTimeout)
			SetFailed(exception);
		return exception;
	}

	private void ClearPreparedStatements()
	{
		if (m_preparedStatements is not null)
		{
			foreach (var pair in m_preparedStatements)
				pair.Value.Dispose();
			m_preparedStatements.Clear();
		}
	}

	private string GetPassword(ConnectionSettings cs, MySqlConnection connection)
	{
		if (cs.Password.Length != 0)
			return cs.Password;

		if (connection.ProvidePasswordCallback is { } passwordProvider)
		{
			try
			{
				Log.ObtainingPasswordViaProvidePasswordCallback(m_logger, Id);
				return passwordProvider(new(HostName, cs.Port, cs.UserID, cs.Database));
			}
			catch (Exception ex)
			{
				Log.FailedToObtainPassword(m_logger, ex, Id, ex.Message);
				throw new MySqlException(MySqlErrorCode.ProvidePasswordCallbackFailed, "Failed to obtain password via ProvidePasswordCallback", ex);
			}
		}

		return "";
	}

	private enum State
	{
		// The session has been created; no connection has been made.
		Created,

		// The session is attempting to connect to a server.
		Connecting,

		// The session is connected to a server; there is no active query.
		Connected,

		// The session is connected to a server and a query is being made.
		Querying,

		// The session is connected to a server and the active query is being cancelled.
		CancelingQuery,

		// A cancellation is pending on the server and needs to be cleared.
		ClearingPendingCancellation,

		// The session is closing.
		Closing,

		// The session is closed.
		Closed,

		// An unexpected error occurred; the session is in an unusable state.
		Failed,
	}

	private sealed class DelimiterSqlParser(IMySqlCommand command)
		: SqlParser(new StatementPreparer(command.CommandText!, null, command.CreateStatementPreparerOptions()))
	{
		public bool HasDelimiter { get; private set; }

		protected override void OnStatementBegin(int index)
		{
			if (index + 10 < Sql.Length && Sql.AsSpan(index, 10).Equals("delimiter ".AsSpan(), StringComparison.OrdinalIgnoreCase))
				HasDelimiter = true;
		}

		private string Sql { get; } = command.CommandText!;
	}

	[LoggerMessage(EventIds.CannotExecuteNewCommandInState, LogLevel.Error, "Session {SessionId} can't execute new command when in state {SessionState}")]
	private static partial void CannotExecuteNewCommandInState(ILogger logger, string sessionId, State sessionState);

	[LoggerMessage(EventIds.EnteringFinishQuerying, LogLevel.Trace, "Session {SessionId} entering FinishQuerying; state is {SessionState}")]
	private static partial void EnteringFinishQuerying(ILogger logger, string sessionId, State sessionState);

	[LoggerMessage(EventIds.ExpectedSessionState1, LogLevel.Error, "Session {SessionId} should have state {ExpectedState1} but was {SessionState}")]
	private static partial void ExpectedSessionState1(ILogger logger, string sessionId, State expectedState1, State sessionState);

	[LoggerMessage(EventIds.ExpectedSessionState6, LogLevel.Error, "Session {SessionId} should have state {ExpectedState1} or {ExpectedState2} or {ExpectedState3} or {ExpectedState4} or {ExpectedState5} or {ExpectedState6} but was {SessionState}")]
	private static partial void ExpectedSessionState6(ILogger logger, string sessionId, State expectedState1, State expectedState2, State expectedState3, State expectedState4, State expectedState5, State expectedState6, State sessionState);

	private static readonly PayloadData s_setNamesUtf8NoAttributesPayload = QueryPayload.Create(false, "SET NAMES utf8;"u8);
	private static readonly PayloadData s_setNamesUtf8mb4NoAttributesPayload = QueryPayload.Create(false, "SET NAMES utf8mb4;"u8);
	private static readonly PayloadData s_setNamesUtf8WithAttributesPayload = QueryPayload.Create(true, "SET NAMES utf8;"u8);
	private static readonly PayloadData s_setNamesUtf8mb4WithAttributesPayload = QueryPayload.Create(true, "SET NAMES utf8mb4;"u8);
	private static readonly PayloadData s_sleepNoAttributesPayload = QueryPayload.Create(false, "SELECT SLEEP(0) INTO @\uE001MySqlConnector\uE001Sleep;"u8);
	private static readonly PayloadData s_sleepWithAttributesPayload = QueryPayload.Create(true, "SELECT SLEEP(0) INTO @\uE001MySqlConnector\uE001Sleep;"u8);
	private static readonly PayloadData s_selectConnectionIdVersionNoAttributesPayload = QueryPayload.Create(false, "SELECT CONNECTION_ID(), VERSION();"u8);
	private static readonly PayloadData s_selectConnectionIdVersionWithAttributesPayload = QueryPayload.Create(true, "SELECT CONNECTION_ID(), VERSION();"u8);

	private readonly ILogger m_logger;
	private readonly object m_lock;
	private readonly ArraySegmentHolder<byte> m_payloadCache;
	private readonly ActivityTagsCollection m_activityTags;
	private State m_state;
	private TcpClient? m_tcpClient;
	private Socket? m_socket;
	private Stream? m_stream;
	private SslStream? m_sslStream;
	private X509Certificate2? m_clientCertificate;
	private IPayloadHandler? m_payloadHandler;
	private bool m_useCompression;
	private bool m_isSecureConnection;
	private bool m_supportsConnectionAttributes;
	private bool m_supportsPipelining;
	private CharacterSet m_characterSet;
	private PayloadData m_setNamesPayload;
	private byte[]? m_pipelinedResetConnectionBytes;
	private Dictionary<string, PreparedStatements>? m_preparedStatements;
	private string m_pluginName = "mysql_native_password";
	private byte[]? m_sha2Thumbprint;
	private SslPolicyErrors m_rcbPolicyErrors;
}<|MERGE_RESOLUTION|>--- conflicted
+++ resolved
@@ -532,7 +532,6 @@
 			}
 
 			var ok = OkPayload.Create(payload.Span, this);
-<<<<<<< HEAD
 			if (m_rcbPolicyErrors != SslPolicyErrors.None)
 			{
 				// SSL would normally have thrown error, so connector need to ensure server certificates
@@ -571,8 +570,6 @@
 				}
 			}
 
-=======
->>>>>>> 6e45dcd1
 			var redirectionUrl = ok.RedirectionUrl;
 
 			if (m_useCompression)
@@ -612,7 +609,6 @@
 		}
 	}
 
-<<<<<<< HEAD
 	/// <summary>
 	/// Validate SSL validation has
 	/// </summary>
@@ -664,17 +660,11 @@
 		return string.Equals(clientGeneratedHash, serverGeneratedHash, StringComparison.Ordinal);
 	}
 
-	public static async ValueTask<ServerSession> ConnectAndRedirectAsync(Func<ServerSession> createSession, ILogger logger, int? poolId, ConnectionSettings cs, ILoadBalancer? loadBalancer, MySqlConnection connection, Action<ILogger, int, string, Exception?>? logMessage, long startingTimestamp, Activity? activity, IOBehavior ioBehavior, CancellationToken cancellationToken)
-	{
-		var session = createSession();
-		if (poolId is not null && logger.IsEnabled(LogLevel.Debug)) logMessage!(logger, poolId.Value, session.Id, null);
-=======
 	public static async ValueTask<ServerSession> ConnectAndRedirectAsync(ILogger connectionLogger, ILogger poolLogger, IConnectionPoolMetadata pool, ConnectionSettings cs, ILoadBalancer? loadBalancer, MySqlConnection connection, Action<ILogger, int, string, Exception?>? logMessage, long startingTimestamp, Activity? activity, IOBehavior ioBehavior, CancellationToken cancellationToken)
 	{
 		var session = new ServerSession(connectionLogger, pool);
 		if (logMessage is not null && poolLogger.IsEnabled(LogLevel.Debug))
 			logMessage(poolLogger, pool.Id, session.Id, null);
->>>>>>> 6e45dcd1
 
 		string? redirectionUrl;
 		try
@@ -690,17 +680,10 @@
 		Exception? redirectionException = null;
 		if (redirectionUrl is not null)
 		{
-<<<<<<< HEAD
-			Log.HasServerRedirectionHeader(logger, session.Id, redirectionUrl);
-			if (cs.ServerRedirectionMode == MySqlServerRedirectionMode.Disabled)
-			{
-				Log.ServerRedirectionIsDisabled(logger, session.Id);
-=======
 			Log.HasServerRedirectionHeader(connectionLogger, session.Id, redirectionUrl);
 			if (cs.ServerRedirectionMode == MySqlServerRedirectionMode.Disabled)
 			{
 				Log.ServerRedirectionIsDisabled(connectionLogger, session.Id);
->>>>>>> 6e45dcd1
 				return session;
 			}
 
@@ -709,32 +692,19 @@
 				if (host != cs.HostNames![0] || port != cs.Port || user != cs.UserID)
 				{
 					var redirectedSettings = cs.CloneWith(host, port, user);
-<<<<<<< HEAD
-					Log.OpeningNewConnection(logger, host, port, user);
-					var redirectedSession = createSession();
-					try
-					{
-						await redirectedSession.ConnectAsync(redirectedSettings, connection, startingTimestamp, loadBalancer, activity, ioBehavior, cancellationToken).ConfigureAwait(false);
-						Log.ClosingSessionToUseRedirectedSession(logger, session.Id, redirectedSession.Id);
-=======
 					Log.OpeningNewConnection(connectionLogger, session.Id, host, port, user);
 					var redirectedSession = new ServerSession(connectionLogger, pool);
 					try
 					{
 						await redirectedSession.ConnectAsync(redirectedSettings, connection, startingTimestamp, loadBalancer, activity, ioBehavior, cancellationToken).ConfigureAwait(false);
 						Log.ClosingSessionToUseRedirectedSession(connectionLogger, session.Id, redirectedSession.Id);
->>>>>>> 6e45dcd1
 						await session.DisposeAsync(ioBehavior, cancellationToken).ConfigureAwait(false);
 						return redirectedSession;
 					}
 					catch (Exception ex)
 					{
 						redirectionException = ex;
-<<<<<<< HEAD
-						Log.FailedToConnectRedirectedSession(logger, ex, redirectedSession.Id);
-=======
 						Log.FailedToConnectRedirectedSession(connectionLogger, ex, session.Id, redirectedSession.Id);
->>>>>>> 6e45dcd1
 						try
 						{
 							await redirectedSession.DisposeAsync(ioBehavior, cancellationToken).ConfigureAwait(false);
@@ -746,22 +716,14 @@
 				}
 				else
 				{
-<<<<<<< HEAD
-					Log.SessionAlreadyConnectedToServer(logger, session.Id);
-=======
 					Log.SessionAlreadyConnectedToServer(connectionLogger, session.Id);
->>>>>>> 6e45dcd1
 				}
 			}
 		}
 
 		if (cs.ServerRedirectionMode == MySqlServerRedirectionMode.Required)
 		{
-<<<<<<< HEAD
-			Log.RequiresServerRedirection(logger, session.Id);
-=======
 			Log.RequiresServerRedirection(connectionLogger, session.Id);
->>>>>>> 6e45dcd1
 			throw new MySqlException(MySqlErrorCode.UnableToConnectToHost, "Server does not support redirection", redirectionException);
 		}
 		return session;
