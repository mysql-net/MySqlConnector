--- conflicted
+++ resolved
@@ -611,13 +611,8 @@
 
 			PayloadData payload;
 			if (DatabaseOverride is null
-<<<<<<< HEAD
-			    && ((!ServerVersion.MariaDb && ServerVersion.Version.CompareTo(ServerVersions.SupportsResetConnection) >= 0)
-			    || (ServerVersion.MariaDb && ServerVersion.Version.CompareTo(ServerVersions.MariaDbSupportsResetConnection) >= 0)))
-=======
 			    && ((!ServerVersion.IsMariaDb && ServerVersion.Version.CompareTo(ServerVersions.SupportsResetConnection) >= 0)
 			    || (ServerVersion.IsMariaDb && ServerVersion.Version.CompareTo(ServerVersions.MariaDbSupportsResetConnection) >= 0)))
->>>>>>> 0acea340
 			{
 				if (m_supportsPipelining)
 				{
