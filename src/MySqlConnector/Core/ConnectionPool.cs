--- conflicted
+++ resolved
@@ -117,16 +117,8 @@
 			}
 
 			// create a new session
-<<<<<<< HEAD
-			session = await ServerSession.ConnectAndRedirectAsync(
-					() => new ServerSession(m_connectionLogger, this, m_generation,
-						Interlocked.Increment(ref m_lastSessionId)), m_logger, Id, ConnectionSettings, m_loadBalancer,
-					connection, s_createdNewSession, startingTimestamp, activity, ioBehavior, cancellationToken)
-				.ConfigureAwait(false);
-=======
 			session = await ServerSession.ConnectAndRedirectAsync(m_connectionLogger, m_logger, this, ConnectionSettings, m_loadBalancer,
 				connection, s_createdNewSession, startingTimestamp, activity, ioBehavior, cancellationToken).ConfigureAwait(false);
->>>>>>> 6e45dcd1
 			AdjustHostConnectionCount(session, 1);
 			session.OwningConnection = new(connection);
 			int leasedSessionsCountNew;
@@ -422,16 +414,8 @@
 
 			try
 			{
-<<<<<<< HEAD
-				var session = await ServerSession.ConnectAndRedirectAsync(
-					() => new ServerSession(m_connectionLogger, this, m_generation,
-						Interlocked.Increment(ref m_lastSessionId)), m_logger, Id, ConnectionSettings, m_loadBalancer,
-					connection, s_createdToReachMinimumPoolSize, Stopwatch.GetTimestamp(), null, ioBehavior,
-					cancellationToken).ConfigureAwait(false);
-=======
 				var session = await ServerSession.ConnectAndRedirectAsync(m_connectionLogger, m_logger, this, ConnectionSettings, m_loadBalancer,
 					connection, s_createdToReachMinimumPoolSize, Stopwatch.GetTimestamp(), null, ioBehavior, cancellationToken).ConfigureAwait(false);
->>>>>>> 6e45dcd1
 				AdjustHostConnectionCount(session, 1);
 				lock (m_sessions)
 					_ = m_sessions.AddFirst(session);
