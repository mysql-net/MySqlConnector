using System;
using System.Text;

namespace MySql.Data.Serialization
{
	internal class ColumnDefinitionPayload
	{
		public string Name
		{
			get
			{
				if (!m_readNames)
					ReadNames();
				return m_name;
			}
		}

		public CharacterSet CharacterSet { get; private set; }

		public uint ColumnLength { get; private set; }

		public ColumnType ColumnType { get; private set; }

		public ColumnFlags ColumnFlags { get; private set; }

		public string SchemaName
		{
			get
			{
				if (!m_readNames)
					ReadNames();
				return m_schemaName;
			}
		}

		public string CatalogName
		{
			get
			{
				if (!m_readNames)
					ReadNames();
				return m_catalogName;
			}
		}

		public string Table
		{
			get
			{
				if (!m_readNames)
					ReadNames();
				return m_table;
			}
		}

		public string PhysicalTable
		{
			get
			{
				if (!m_readNames)
					ReadNames();
				return m_physicalTable;
			}
		}

		public string PhysicalName
		{
			get
			{
				if (!m_readNames)
					ReadNames();
				return m_physicalName;
			}
		}

		public byte Decimals { get; private set; }

		public static ColumnDefinitionPayload Create(ArraySegment<byte> arraySegment)
		{
<<<<<<< HEAD
			var payloadCopy = new PayloadData(new ArraySegment<byte>((byte[]) payload.ArraySegment.Array?.Clone() ?? new byte[0], payload.ArraySegment.Offset, payload.ArraySegment.Count));
			var reader = new ByteArrayReader(payloadCopy.ArraySegment);
=======
			var reader = new ByteArrayReader(arraySegment);
>>>>>>> 827af0e1
			SkipLengthEncodedByteString(ref reader); // catalog
			SkipLengthEncodedByteString(ref reader); // schema
			SkipLengthEncodedByteString(ref reader); // table
			SkipLengthEncodedByteString(ref reader); // physical table
			SkipLengthEncodedByteString(ref reader); // name
			SkipLengthEncodedByteString(ref reader); // physical name
			reader.ReadByte(0x0C); // length of fixed-length fields, always 0x0C
			var characterSet = (CharacterSet) reader.ReadUInt16();
			var columnLength = reader.ReadUInt32();
			var columnType = (ColumnType) reader.ReadByte();
			var columnFlags = (ColumnFlags) reader.ReadUInt16();
			var decimals = reader.ReadByte(); // 0x00 for integers and static strings, 0x1f for dynamic strings, double, float, 0x00 to 0x51 for decimals
			reader.ReadByte(0);
			if (reader.BytesRemaining > 0)
			{
				int defaultValuesCount = checked((int) reader.ReadLengthEncodedInteger());
				for (int i = 0; i < defaultValuesCount; i++)
					reader.ReadLengthEncodedByteString();
			}

			if (reader.BytesRemaining != 0)
			{
				throw new FormatException("Extra bytes at end of payload.");
			}

			return new ColumnDefinitionPayload
			{
<<<<<<< HEAD
				OriginalPayload = payloadCopy,
=======
				OriginalData = arraySegment,
>>>>>>> 827af0e1
				CharacterSet = characterSet,
				ColumnLength = columnLength,
				ColumnType = columnType,
				ColumnFlags = columnFlags,
				Decimals = decimals
			};
		}

		private static void SkipLengthEncodedByteString(ref ByteArrayReader reader)
		{
			var length = checked((int) reader.ReadLengthEncodedInteger());
			reader.Offset += length;
		}

		private void ReadNames()
		{
			var reader = new ByteArrayReader(OriginalData);
			m_catalogName = Encoding.UTF8.GetString(reader.ReadLengthEncodedByteString());
			m_schemaName = Encoding.UTF8.GetString(reader.ReadLengthEncodedByteString());
			m_table = Encoding.UTF8.GetString(reader.ReadLengthEncodedByteString());
			m_physicalTable = Encoding.UTF8.GetString(reader.ReadLengthEncodedByteString());
			m_name = Encoding.UTF8.GetString(reader.ReadLengthEncodedByteString());
			m_physicalName = Encoding.UTF8.GetString(reader.ReadLengthEncodedByteString());
			m_readNames = true;
		}

		ArraySegment<byte> OriginalData { get; set; }

		bool m_readNames;
		string m_name;
		string m_schemaName;
		string m_catalogName;
		string m_table;
		string m_physicalTable;
		string m_physicalName;
	}
}<|MERGE_RESOLUTION|>--- conflicted
+++ resolved
@@ -77,12 +77,7 @@
 
 		public static ColumnDefinitionPayload Create(ArraySegment<byte> arraySegment)
 		{
-<<<<<<< HEAD
-			var payloadCopy = new PayloadData(new ArraySegment<byte>((byte[]) payload.ArraySegment.Array?.Clone() ?? new byte[0], payload.ArraySegment.Offset, payload.ArraySegment.Count));
-			var reader = new ByteArrayReader(payloadCopy.ArraySegment);
-=======
 			var reader = new ByteArrayReader(arraySegment);
->>>>>>> 827af0e1
 			SkipLengthEncodedByteString(ref reader); // catalog
 			SkipLengthEncodedByteString(ref reader); // schema
 			SkipLengthEncodedByteString(ref reader); // table
@@ -110,11 +105,7 @@
 
 			return new ColumnDefinitionPayload
 			{
-<<<<<<< HEAD
-				OriginalPayload = payloadCopy,
-=======
 				OriginalData = arraySegment,
->>>>>>> 827af0e1
 				CharacterSet = characterSet,
 				ColumnLength = columnLength,
 				ColumnType = columnType,
