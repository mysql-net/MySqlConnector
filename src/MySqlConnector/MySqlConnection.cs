using System;
using System.Collections.Generic;
using System.Data;
using System.Data.Common;
using System.Diagnostics.CodeAnalysis;
using System.Net.Sockets;
using System.Security.Authentication;
using System.Threading;
using System.Threading.Tasks;
using MySqlConnector.Core;
using MySqlConnector.Logging;
using MySqlConnector.Protocol.Payloads;
using MySqlConnector.Protocol.Serialization;
using MySqlConnector.Utilities;

namespace MySqlConnector
{
	/// <summary>
	/// <see cref="MySqlConnection"/> represents a connection to a MySQL database.
	/// </summary>
	public sealed class MySqlConnection : DbConnection
#if !NETSTANDARD1_3
		, ICloneable
#endif
	{
		public MySqlConnection()
			: this(default)
		{
		}

		public MySqlConnection(string? connectionString)
		{
			GC.SuppressFinalize(this);
			m_connectionString = connectionString ?? "";
		}

		/// <summary>
		/// Begins a database transaction.
		/// </summary>
		/// <returns>A <see cref="MySqlTransaction"/> representing the new database transaction.</returns>
		/// <remarks>Transactions may not be nested.</remarks>
		public new MySqlTransaction BeginTransaction() => BeginTransactionAsync(IsolationLevel.Unspecified, default, IOBehavior.Synchronous, default).GetAwaiter().GetResult();

		/// <summary>
		/// Begins a database transaction.
		/// </summary>
		/// <param name="isolationLevel">The <see cref="IsolationLevel"/> for the transaction.</param>
		/// <returns>A <see cref="MySqlTransaction"/> representing the new database transaction.</returns>
		/// <remarks>Transactions may not be nested.</remarks>
		public new MySqlTransaction BeginTransaction(IsolationLevel isolationLevel) => BeginTransactionAsync(isolationLevel, default, IOBehavior.Synchronous, default).GetAwaiter().GetResult();

		/// <summary>
		/// Begins a database transaction.
		/// </summary>
		/// <param name="isolationLevel">The <see cref="IsolationLevel"/> for the transaction.</param>
		/// <param name="isReadOnly">If <c>true</c>, changes to tables used in the transaction are prohibited; otherwise, they are permitted.</param>
		/// <returns>A <see cref="MySqlTransaction"/> representing the new database transaction.</returns>
		/// <remarks>Transactions may not be nested.</remarks>
		public MySqlTransaction BeginTransaction(IsolationLevel isolationLevel, bool isReadOnly) => BeginTransactionAsync(isolationLevel, isReadOnly, IOBehavior.Synchronous, default).GetAwaiter().GetResult();

		protected override DbTransaction BeginDbTransaction(IsolationLevel isolationLevel) => BeginTransactionAsync(isolationLevel, default, IOBehavior.Synchronous, default).GetAwaiter().GetResult();

#if NET45 || NET461 || NET471 || NETSTANDARD1_3 || NETSTANDARD2_0 || NETCOREAPP2_1
		/// <summary>
		/// Begins a database transaction asynchronously.
		/// </summary>
		/// <param name="cancellationToken">A token to cancel the asynchronous operation.</param>
		/// <returns>A <see cref="Task{MySqlTransaction}"/> representing the new database transaction.</returns>
		/// <remarks>Transactions may not be nested.</remarks>
		public ValueTask<MySqlTransaction> BeginTransactionAsync(CancellationToken cancellationToken = default) => BeginTransactionAsync(IsolationLevel.Unspecified, default, AsyncIOBehavior, cancellationToken);

		/// <summary>
		/// Begins a database transaction asynchronously.
		/// </summary>
		/// <param name="isolationLevel">The <see cref="IsolationLevel"/> for the transaction.</param>
		/// <param name="cancellationToken">A token to cancel the asynchronous operation.</param>
		/// <returns>A <see cref="Task{MySqlTransaction}"/> representing the new database transaction.</returns>
		/// <remarks>Transactions may not be nested.</remarks>
		public ValueTask<MySqlTransaction> BeginTransactionAsync(IsolationLevel isolationLevel, CancellationToken cancellationToken = default) => BeginTransactionAsync(isolationLevel, default, AsyncIOBehavior, cancellationToken);

		/// <summary>
		/// Begins a database transaction asynchronously.
		/// </summary>
		/// <param name="isolationLevel">The <see cref="IsolationLevel"/> for the transaction.</param>
		/// <param name="isReadOnly">If <c>true</c>, changes to tables used in the transaction are prohibited; otherwise, they are permitted.</param>
		/// <param name="cancellationToken">A token to cancel the asynchronous operation.</param>
		/// <returns>A <see cref="Task{MySqlTransaction}"/> representing the new database transaction.</returns>
		/// <remarks>Transactions may not be nested.</remarks>
		public ValueTask<MySqlTransaction> BeginTransactionAsync(IsolationLevel isolationLevel, bool isReadOnly, CancellationToken cancellationToken = default) => BeginTransactionAsync(isolationLevel, isReadOnly, AsyncIOBehavior, cancellationToken);
#else
		/// <summary>
		/// Begins a database transaction asynchronously.
		/// </summary>
		/// <param name="cancellationToken">A token to cancel the asynchronous operation.</param>
		/// <returns>A <see cref="Task{MySqlTransaction}"/> representing the new database transaction.</returns>
		/// <remarks>Transactions may not be nested.</remarks>
		public new ValueTask<MySqlTransaction> BeginTransactionAsync(CancellationToken cancellationToken = default) => BeginTransactionAsync(IsolationLevel.Unspecified, default, AsyncIOBehavior, cancellationToken);

		/// <summary>
		/// Begins a database transaction asynchronously.
		/// </summary>
		/// <param name="isolationLevel">The <see cref="IsolationLevel"/> for the transaction.</param>
		/// <param name="cancellationToken">A token to cancel the asynchronous operation.</param>
		/// <returns>A <see cref="Task{MySqlTransaction}"/> representing the new database transaction.</returns>
		/// <remarks>Transactions may not be nested.</remarks>
		public new ValueTask<MySqlTransaction> BeginTransactionAsync(IsolationLevel isolationLevel, CancellationToken cancellationToken = default) => BeginTransactionAsync(isolationLevel, default, AsyncIOBehavior, cancellationToken);

		/// <summary>
		/// Begins a database transaction asynchronously.
		/// </summary>
		/// <param name="isolationLevel">The <see cref="IsolationLevel"/> for the transaction.</param>
		/// <param name="isReadOnly">If <c>true</c>, changes to tables used in the transaction are prohibited; otherwise, they are permitted.</param>
		/// <param name="cancellationToken">A token to cancel the asynchronous operation.</param>
		/// <returns>A <see cref="Task{MySqlTransaction}"/> representing the new database transaction.</returns>
		/// <remarks>Transactions may not be nested.</remarks>
		public ValueTask<MySqlTransaction> BeginTransactionAsync(IsolationLevel isolationLevel, bool isReadOnly, CancellationToken cancellationToken = default) => BeginTransactionAsync(isolationLevel, isReadOnly, AsyncIOBehavior, cancellationToken);

		protected override async ValueTask<DbTransaction> BeginDbTransactionAsync(IsolationLevel isolationLevel, CancellationToken cancellationToken) =>
			await BeginTransactionAsync(isolationLevel, default, AsyncIOBehavior, cancellationToken).ConfigureAwait(false);
#endif

		private async ValueTask<MySqlTransaction> BeginTransactionAsync(IsolationLevel isolationLevel, bool? isReadOnly, IOBehavior ioBehavior, CancellationToken cancellationToken)
		{
			if (State != ConnectionState.Open)
				throw new InvalidOperationException("Connection is not open.");
			if (CurrentTransaction is not null)
				throw new InvalidOperationException("Transactions may not be nested.");
#if !NETSTANDARD1_3
			if (m_enlistedTransaction is not null)
				throw new InvalidOperationException("Cannot begin a transaction when already enlisted in a transaction.");
#endif

			var isolationLevelValue = isolationLevel switch
			{
				IsolationLevel.ReadUncommitted => "read uncommitted",
				IsolationLevel.ReadCommitted => "read committed",
				IsolationLevel.RepeatableRead => "repeatable read",
				IsolationLevel.Serializable => "serializable",
				IsolationLevel.Snapshot => "repeatable read",

				// "In terms of the SQL:1992 transaction isolation levels, the default InnoDB level is REPEATABLE READ." - http://dev.mysql.com/doc/refman/5.7/en/innodb-transaction-model.html
				IsolationLevel.Unspecified => "repeatable read",

				_ => throw new NotSupportedException("IsolationLevel.{0} is not supported.".FormatInvariant(isolationLevel))
			};

			using (var cmd = new MySqlCommand($"set session transaction isolation level {isolationLevelValue};", this))
			{
				await cmd.ExecuteNonQueryAsync(ioBehavior, cancellationToken).ConfigureAwait(false);

				var consistentSnapshotText = isolationLevel == IsolationLevel.Snapshot ? " with consistent snapshot" : "";
				var readOnlyText = isReadOnly switch
				{
					true => " read only",
					false => " read write",
					null => "",
				};
				var separatorText = (consistentSnapshotText.Length == 0 || readOnlyText.Length == 0) ? "" : ",";
				cmd.CommandText = $"start transaction{consistentSnapshotText}{separatorText}{readOnlyText};";
				await cmd.ExecuteNonQueryAsync(ioBehavior, cancellationToken).ConfigureAwait(false);
			}

			var transaction = new MySqlTransaction(this, isolationLevel);
			CurrentTransaction = transaction;
			return transaction;
		}

#if !NETSTANDARD1_3
		public override void EnlistTransaction(System.Transactions.Transaction? transaction)
		{
			if (State != ConnectionState.Open)
				throw new InvalidOperationException("Connection is not open.");

			// ignore reenlistment of same connection in same transaction
			if (m_enlistedTransaction?.Transaction.Equals(transaction) ?? false)
				return;

			if (m_enlistedTransaction is not null)
				throw new MySqlException("Already enlisted in a Transaction.");
			if (CurrentTransaction is not null)
				throw new InvalidOperationException("Can't enlist in a Transaction when there is an active MySqlTransaction.");

			if (transaction is not null)
			{
				var existingConnection = FindExistingEnlistedSession(transaction);
				if (existingConnection is not null)
				{
					// can reuse the existing connection
					CloseAsync(changeState: false, IOBehavior.Synchronous).GetAwaiter().GetResult();
					TakeSessionFrom(existingConnection);
					return;
				}
				else
				{
					m_enlistedTransaction = GetInitializedConnectionSettings().UseXaTransactions ?
						(EnlistedTransactionBase)new XaEnlistedTransaction(transaction, this) :
						new StandardEnlistedTransaction(transaction, this);
					m_enlistedTransaction.Start();

					lock (s_lock)
					{
						if (!s_transactionConnections.TryGetValue(transaction, out var enlistedTransactions))
							s_transactionConnections[transaction] = enlistedTransactions = new();
						enlistedTransactions.Add(m_enlistedTransaction);
					}
				}
			}
		}

		internal void UnenlistTransaction()
		{
			var transaction = m_enlistedTransaction!.Transaction;
			m_enlistedTransaction = null;

			// find this connection in the list of connections associated with the transaction
			bool? wasIdle = null;
			lock (s_lock)
			{
				var enlistedTransactions = s_transactionConnections[transaction];
				for (int i = 0; i < enlistedTransactions.Count; i++)
				{
					if (enlistedTransactions[i].Connection == this)
					{
						wasIdle = enlistedTransactions[i].IsIdle;
						enlistedTransactions.RemoveAt(i);
						break;
					}
				}
				if (enlistedTransactions.Count == 0)
					s_transactionConnections.Remove(transaction);
			}

			// if the connection was idle (i.e., the client already closed it), really close it now
			if (wasIdle is null)
				throw new InvalidOperationException("Didn't find transaction");
			if (wasIdle.Value)
				Close();
		}

		// If there is an idle (i.e., no client has it open) MySqlConnection thats part of 'transaction',
		// returns it; otherwise, returns null. If a valid MySqlConnection is returned, the current connection
		// has been stored in 's_transactionConnections' and the caller must call TakeSessionFrom to
		// transfer its session to this MySqlConnection.
		// Also performs validation checks to ensure that XA and non-XA transactions aren't being mixed.
		private MySqlConnection? FindExistingEnlistedSession(System.Transactions.Transaction transaction)
		{
			var hasEnlistedTransactions = false;
			var hasXaTransaction = false;
			lock (s_lock)
			{
				if (s_transactionConnections.TryGetValue(transaction, out var enlistedTransactions))
				{
					hasEnlistedTransactions = true;
					foreach (var enlistedTransaction in enlistedTransactions)
					{
						hasXaTransaction = enlistedTransaction.Connection.GetInitializedConnectionSettings().UseXaTransactions;
						if (enlistedTransaction.IsIdle && enlistedTransaction.Connection.m_connectionString == m_connectionString)
						{
							var existingConnection = enlistedTransaction.Connection;
							enlistedTransaction.Connection = this;
							enlistedTransaction.IsIdle = false;
							return existingConnection;
						}
					}
				}
			}

			// no valid existing connection was found; verify that constraints aren't violated
			if (GetInitializedConnectionSettings().UseXaTransactions)
			{
				if (hasEnlistedTransactions && !hasXaTransaction)
					throw new NotSupportedException("Cannot start an XA transaction when there is an existing non-XA transaction.");
			}
			else if (hasEnlistedTransactions)
			{
				throw new NotSupportedException("Multiple simultaneous connections or connections with different connection strings inside the same transaction are not supported when UseXaTransactions=False.");
			}
			return null;
		}

		private void TakeSessionFrom(MySqlConnection other)
		{
#if DEBUG
			if (other is null)
				throw new ArgumentNullException(nameof(other));
			if (m_session is not null)
				throw new InvalidOperationException("This connection must not have a session");
			if (other.m_session is null)
				throw new InvalidOperationException("Other connection must have a session");
			if (m_enlistedTransaction is not null)
				throw new InvalidOperationException("This connection must not have an enlisted transaction");
			if (other.m_enlistedTransaction is null)
				throw new InvalidOperationException("Other connection must have an enlisted transaction");
			if (m_activeReader is not null)
				throw new InvalidOperationException("This connection must not have an active reader");
			if (other.m_activeReader is not null)
				throw new InvalidOperationException("Other connection must not have an active reader");
#endif

			m_session = other.m_session;
			m_session!.OwningConnection = new(this);
			other.m_session = null;

			m_cachedProcedures = other.m_cachedProcedures;
			other.m_cachedProcedures = null;

			m_enlistedTransaction = other.m_enlistedTransaction;
			other.m_enlistedTransaction = null;
		}

		EnlistedTransactionBase? m_enlistedTransaction;
#endif

		public override void Close() => CloseAsync(changeState: true, IOBehavior.Synchronous).GetAwaiter().GetResult();
#if NET45 || NET461 || NET471 || NETSTANDARD1_3 || NETSTANDARD2_0 || NETCOREAPP2_1
		public Task CloseAsync() => CloseAsync(changeState: true, SimpleAsyncIOBehavior);
#else
		public override Task CloseAsync() => CloseAsync(changeState: true, SimpleAsyncIOBehavior);
#endif
		internal Task CloseAsync(IOBehavior ioBehavior) => CloseAsync(changeState: true, ioBehavior);

		public override void ChangeDatabase(string databaseName) => ChangeDatabaseAsync(IOBehavior.Synchronous, databaseName, CancellationToken.None).GetAwaiter().GetResult();
#if NET45 || NET461 || NET471 || NETSTANDARD1_3 || NETSTANDARD2_0 || NETCOREAPP2_1
		public Task ChangeDatabaseAsync(string databaseName, CancellationToken cancellationToken = default) => ChangeDatabaseAsync(AsyncIOBehavior, databaseName, cancellationToken);
#else
		public override Task ChangeDatabaseAsync(string databaseName, CancellationToken cancellationToken = default) => ChangeDatabaseAsync(AsyncIOBehavior, databaseName, cancellationToken);
#endif

		private async Task ChangeDatabaseAsync(IOBehavior ioBehavior, string databaseName, CancellationToken cancellationToken)
		{
			if (string.IsNullOrWhiteSpace(databaseName))
				throw new ArgumentException("Database name is not valid.", nameof(databaseName));
			if (State != ConnectionState.Open)
				throw new InvalidOperationException("Connection is not open.");

			using (var initDatabasePayload = InitDatabasePayload.Create(databaseName))
				await m_session!.SendAsync(initDatabasePayload, ioBehavior, cancellationToken).ConfigureAwait(false);
			var payload = await m_session.ReceiveReplyAsync(ioBehavior, cancellationToken).ConfigureAwait(false);
			OkPayload.Create(payload.Span, m_session.SupportsDeprecateEof, m_session.SupportsSessionTrack);
			m_session.DatabaseOverride = databaseName;
		}

		public new MySqlCommand CreateCommand() => (MySqlCommand)base.CreateCommand();

		public bool Ping() => PingAsync(IOBehavior.Synchronous, CancellationToken.None).GetAwaiter().GetResult();
		public Task<bool> PingAsync(CancellationToken cancellationToken = default) => PingAsync(SimpleAsyncIOBehavior, cancellationToken).AsTask();

		private async ValueTask<bool> PingAsync(IOBehavior ioBehavior, CancellationToken cancellationToken)
		{
			if (m_session is null)
				return false;
			try
			{
				if (await m_session.TryPingAsync(ioBehavior, cancellationToken).ConfigureAwait(false))
					return true;
			}
			catch (InvalidOperationException)
			{
			}

			SetState(ConnectionState.Closed);
			return false;
		}

		public override void Open() => OpenAsync(IOBehavior.Synchronous, CancellationToken.None).GetAwaiter().GetResult();

		public override Task OpenAsync(CancellationToken cancellationToken) => OpenAsync(default, cancellationToken);

		internal async Task OpenAsync(IOBehavior? ioBehavior, CancellationToken cancellationToken)
		{
			VerifyNotDisposed();
			if (State != ConnectionState.Closed)
				throw new InvalidOperationException("Cannot Open when State is {0}.".FormatInvariant(State));

			var openStartTickCount = Environment.TickCount;

			SetState(ConnectionState.Connecting);

			var pool = ConnectionPool.GetPool(m_connectionString);
			m_connectionSettings ??= pool?.ConnectionSettings ?? new ConnectionSettings(new MySqlConnectionStringBuilder(m_connectionString));

#if !NETSTANDARD1_3
			// check if there is an open session (in the current transaction) that can be adopted
			if (m_connectionSettings.AutoEnlist && System.Transactions.Transaction.Current is not null)
			{
				var existingConnection = FindExistingEnlistedSession(System.Transactions.Transaction.Current);
				if (existingConnection is not null)
				{
					TakeSessionFrom(existingConnection);
					m_hasBeenOpened = true;
					SetState(ConnectionState.Open);
					return;
				}
			}
#endif

			try
			{
				m_session = await CreateSessionAsync(pool, openStartTickCount, ioBehavior, cancellationToken).ConfigureAwait(false);

				m_hasBeenOpened = true;
				SetState(ConnectionState.Open);
			}
			catch (MySqlException)
			{
				SetState(ConnectionState.Closed);
				throw;
			}
			catch (SocketException ex)
			{
				SetState(ConnectionState.Closed);
				throw new MySqlException(MySqlErrorCode.UnableToConnectToHost, "Unable to connect to any of the specified MySQL hosts.", ex);
			}

#if !NETSTANDARD1_3
			if (m_connectionSettings.AutoEnlist && System.Transactions.Transaction.Current is not null)
				EnlistTransaction(System.Transactions.Transaction.Current);
#endif
		}

		/// <summary>
		/// Resets the session state of the current open connection; this clears temporary tables and user-defined variables.
		/// </summary>
		/// <param name="cancellationToken">A token to cancel the asynchronous operation.</param>
		/// <returns>A <c>ValueTask</c> representing the asynchronous operation.</returns>
		/// <remarks>This is an optional feature of the MySQL protocol and may not be supported by all servers.
		/// It's known to be supported by MySQL Server 5.7.3 (and later) and MariaDB 10.2.4 (and later).
		/// Other MySQL-compatible servers or proxies may not support this command.</remarks>
#if NET45 || NET461 || NET471 || NETSTANDARD1_3 || NETSTANDARD2_0
		public async Task ResetConnectionAsync(CancellationToken cancellationToken = default)
#else
		public async ValueTask ResetConnectionAsync(CancellationToken cancellationToken = default)
#endif
		{
			var session = Session;
			Log.Debug("Session{0} resetting connection", session.Id);
			await session.SendAsync(ResetConnectionPayload.Instance, AsyncIOBehavior, cancellationToken).ConfigureAwait(false);
			var payload = await session.ReceiveReplyAsync(AsyncIOBehavior, cancellationToken).ConfigureAwait(false);
			OkPayload.Create(payload.Span, session.SupportsDeprecateEof, session.SupportsSessionTrack);
		}

		[AllowNull]
		public override string ConnectionString
		{
			get
			{
				if (!m_hasBeenOpened)
					return m_connectionString;
				var connectionStringBuilder = GetConnectionSettings().ConnectionStringBuilder;
				return connectionStringBuilder.GetConnectionString(connectionStringBuilder.PersistSecurityInfo);
			}
			set
			{
				if (m_connectionState == ConnectionState.Open)
					throw new InvalidOperationException("Cannot change the connection string on an open connection.");
				m_hasBeenOpened = false;
				m_connectionString = value ?? "";
				m_connectionSettings = null;
			}
		}

		public override string Database => m_session?.DatabaseOverride ?? GetConnectionSettings().Database;

		public override ConnectionState State => m_connectionState;

		public override string DataSource => GetConnectionSettings().ConnectionStringBuilder.Server;

		public override string ServerVersion => Session.ServerVersion.OriginalString;

		/// <summary>
		/// The connection ID from MySQL Server.
		/// </summary>
		public int ServerThread => Session.ConnectionId;

		/// <summary>
		/// Clears the connection pool that <paramref name="connection"/> belongs to.
		/// </summary>
		/// <param name="connection">The <see cref="MySqlConnection"/> whose connection pool will be cleared.</param>
		public static void ClearPool(MySqlConnection connection) => ClearPoolAsync(connection, IOBehavior.Synchronous, CancellationToken.None).GetAwaiter().GetResult();

		/// <summary>
		/// Asynchronously clears the connection pool that <paramref name="connection"/> belongs to.
		/// </summary>
		/// <param name="connection">The <see cref="MySqlConnection"/> whose connection pool will be cleared.</param>
		/// <param name="cancellationToken">A token to cancel the asynchronous operation.</param>
		/// <returns>A <see cref="Task"/> representing the asynchronous operation.</returns>
		public static Task ClearPoolAsync(MySqlConnection connection, CancellationToken cancellationToken = default) => ClearPoolAsync(connection, connection.AsyncIOBehavior, cancellationToken);

		/// <summary>
		/// Clears all connection pools.
		/// </summary>
		public static void ClearAllPools() => ConnectionPool.ClearPoolsAsync(IOBehavior.Synchronous, CancellationToken.None).GetAwaiter().GetResult();

		/// <summary>
		/// Asynchronously clears all connection pools.
		/// </summary>
		/// <param name="cancellationToken">A token to cancel the asynchronous operation.</param>
		/// <returns>A <see cref="Task"/> representing the asynchronous operation.</returns>
		public static Task ClearAllPoolsAsync(CancellationToken cancellationToken = default) => ConnectionPool.ClearPoolsAsync(IOBehavior.Asynchronous, cancellationToken);

		private static async Task ClearPoolAsync(MySqlConnection connection, IOBehavior ioBehavior, CancellationToken cancellationToken)
		{
			if (connection is null)
				throw new ArgumentNullException(nameof(connection));

			var pool = ConnectionPool.GetPool(connection.m_connectionString);
			if (pool is not null)
				await pool.ClearAsync(ioBehavior, cancellationToken).ConfigureAwait(false);
		}

		protected override DbCommand CreateDbCommand() => new MySqlCommand(this, null);

#if !NETSTANDARD1_3
		protected override DbProviderFactory DbProviderFactory => MySqlConnectorFactory.Instance;

		/// <summary>
		/// Returns schema information for the data source of this <see cref="MySqlConnection"/>.
		/// </summary>
		/// <returns>A <see cref="DataTable"/> containing schema information.</returns>
		public override DataTable GetSchema() => GetSchemaProvider().GetSchemaAsync(IOBehavior.Synchronous, default).GetAwaiter().GetResult();

		/// <summary>
		/// Returns schema information for the data source of this <see cref="MySqlConnection"/>.
		/// </summary>
		/// <param name="collectionName">The name of the schema to return.</param>
		/// <returns>A <see cref="DataTable"/> containing schema information.</returns>
		public override DataTable GetSchema(string collectionName) => GetSchemaProvider().GetSchemaAsync(IOBehavior.Synchronous, collectionName, default).GetAwaiter().GetResult();

		/// <summary>
		/// Returns schema information for the data source of this <see cref="MySqlConnection"/>.
		/// </summary>
		/// <param name="collectionName">The name of the schema to return.</param>
		/// <param name="restrictions">The restrictions to apply to the schema; this parameter is currently ignored.</param>
		/// <returns>A <see cref="DataTable"/> containing schema information.</returns>
		public override DataTable GetSchema(string collectionName, string?[] restrictions) => GetSchemaProvider().GetSchemaAsync(IOBehavior.Synchronous, collectionName, default).GetAwaiter().GetResult();

		/// <summary>
		/// Asynchronously returns schema information for the data source of this <see cref="MySqlConnection"/>.
		/// </summary>
		/// <param name="cancellationToken">A token to cancel the asynchronous operation.</param>
		/// <returns>A <see cref="Task{DataTable}"/> containing schema information.</returns>
		/// <remarks>The proposed ADO.NET API that this is based on is not finalized; this API may change in the future.</remarks>
		public Task<DataTable> GetSchemaAsync(CancellationToken cancellationToken = default) => GetSchemaProvider().GetSchemaAsync(AsyncIOBehavior, cancellationToken).AsTask();

		/// <summary>
		/// Asynchronously returns schema information for the data source of this <see cref="MySqlConnection"/>.
		/// </summary>
		/// <param name="collectionName">The name of the schema to return.</param>
		/// <param name="cancellationToken">A token to cancel the asynchronous operation.</param>
		/// <returns>A <see cref="Task{DataTable}"/> containing schema information.</returns>
		/// <remarks>The proposed ADO.NET API that this is based on is not finalized; this API may change in the future.</remarks>
		public Task<DataTable> GetSchemaAsync(string collectionName, CancellationToken cancellationToken = default) => GetSchemaProvider().GetSchemaAsync(AsyncIOBehavior, collectionName, cancellationToken).AsTask();

		/// <summary>
		/// Asynchronously returns schema information for the data source of this <see cref="MySqlConnection"/>.
		/// </summary>
		/// <param name="collectionName">The name of the schema to return.</param>
		/// <param name="restrictions">The restrictions to apply to the schema; this parameter is currently ignored.</param>
		/// <param name="cancellationToken">A token to cancel the asynchronous operation.</param>
		/// <returns>A <see cref="Task{DataTable}"/> containing schema information.</returns>
		/// <remarks>The proposed ADO.NET API that this is based on is not finalized; this API may change in the future.</remarks>
		public Task<DataTable> GetSchemaAsync(string collectionName, string?[] restrictions, CancellationToken cancellationToken = default) => GetSchemaProvider().GetSchemaAsync(AsyncIOBehavior, collectionName, cancellationToken).AsTask();

		private SchemaProvider GetSchemaProvider() => m_schemaProvider ??= new(this);

		SchemaProvider? m_schemaProvider;
#endif

		/// <summary>
		/// Gets the time (in seconds) to wait while trying to establish a connection
		/// before terminating the attempt and generating an error. This value
		/// is controlled by <see cref="MySqlConnectionStringBuilder.ConnectionTimeout"/>,
		/// which defaults to 15 seconds.
		/// </summary>
		public override int ConnectionTimeout => GetConnectionSettings().ConnectionTimeout;

		public event MySqlInfoMessageEventHandler? InfoMessage;

		/// <summary>
		/// Creates a <see cref="MySqlBatch"/> object for executing batched commands.
		/// </summary>
		/// <returns></returns>
		public MySqlBatch CreateBatch() => CreateDbBatch();
		private MySqlBatch CreateDbBatch() => new MySqlBatch(this);

		/// <summary>
		/// Creates a <see cref="MySqlBatchCommand"/> object (that can be used with <see cref="MySqlBatch.BatchCommands"/>).
		/// </summary>
		/// <returns></returns>
		public MySqlBatchCommand CreateBatchCommand() => CreateDbBatchCommand();
		private MySqlBatchCommand CreateDbBatchCommand() => new MySqlBatchCommand();
		public bool CanCreateBatch => true;

		protected override void Dispose(bool disposing)
		{
			try
			{
				if (disposing)
					CloseAsync(changeState: true, IOBehavior.Synchronous).GetAwaiter().GetResult();
			}
			finally
			{
				m_isDisposed = true;
				base.Dispose(disposing);
			}
		}

#if NET45 || NET461 || NET471 || NETSTANDARD1_3 || NETSTANDARD2_0 || NETCOREAPP2_1
		public async Task DisposeAsync()
#else
		public override async ValueTask DisposeAsync()
#endif
		{
			try
			{
				await CloseAsync(changeState: true, SimpleAsyncIOBehavior).ConfigureAwait(false);
			}
			finally
			{
				m_isDisposed = true;
			}
		}

		public MySqlConnection Clone() => new MySqlConnection(m_connectionString, m_hasBeenOpened);

#if !NETSTANDARD1_3
		object ICloneable.Clone() => Clone();
#endif

		/// <summary>
		/// Returns an unopened copy of this connection with a new connection string. If the <c>Password</c>
		/// in <paramref name="connectionString"/> is not set, the password from this connection will be used.
		/// This allows creating a new connection with the same security information while changing other options,
		/// such as database or pooling.
		/// </summary>
		/// <param name="connectionString">The new connection string to be used.</param>
		/// <returns>A new <see cref="MySqlConnection"/> with different connection string options but
		/// the same password as this connection (unless overridden by <paramref name="connectionString"/>).</returns>
		public MySqlConnection CloneWith(string connectionString)
		{
			var newBuilder = new MySqlConnectionStringBuilder(connectionString ?? throw new ArgumentNullException(nameof(connectionString)));
			var currentBuilder = new MySqlConnectionStringBuilder(m_connectionString);
			var shouldCopyPassword = newBuilder.Password.Length == 0 && (!newBuilder.PersistSecurityInfo || currentBuilder.PersistSecurityInfo);
			if (shouldCopyPassword)
				newBuilder.Password = currentBuilder.Password;
			return new MySqlConnection(newBuilder.ConnectionString, m_hasBeenOpened && shouldCopyPassword && !currentBuilder.PersistSecurityInfo);
		}

		internal ServerSession Session
		{
			get
			{
				VerifyNotDisposed();
				if (m_session is null || State != ConnectionState.Open)
					throw new InvalidOperationException("Connection must be Open; current state is {0}".FormatInvariant(State));
				return m_session;
			}
		}

		internal void SetSessionFailed(Exception exception) => m_session!.SetFailed(exception);

		internal void Cancel(ICancellableCommand command)
		{
			var session = Session;
			if (!session.TryStartCancel(command))
				return;

			try
			{
				// open a dedicated connection to the server to kill the active query
				var csb = new MySqlConnectionStringBuilder(m_connectionString);
				csb.Pooling = false;
				if (m_session!.IPAddress is not null)
					csb.Server = m_session.IPAddress.ToString();
				csb.ConnectionTimeout = 3u;

				using var connection = new MySqlConnection(csb.ConnectionString);
				connection.Open();
				using var killCommand = new MySqlCommand("KILL QUERY {0}".FormatInvariant(command.Connection!.ServerThread), connection);
				session.DoCancel(command, killCommand);
			}
			catch (MySqlException ex)
			{
				// cancelling the query failed; setting the state back to 'Querying' will allow another call to 'Cancel' to try again
				Log.Warn(ex, "Session{0} cancelling command {1} failed", m_session!.Id, command.CommandId);
				session.AbortCancel(command);
			}
		}

		internal async Task<CachedProcedure?> GetCachedProcedure(string name, bool revalidateMissing, IOBehavior ioBehavior, CancellationToken cancellationToken)
		{
			if (Log.IsDebugEnabled())
				Log.Debug("Session{0} getting cached procedure Name={1}", m_session!.Id, name);
			if (State != ConnectionState.Open)
				throw new InvalidOperationException("Connection is not open.");

			var cachedProcedures = m_session!.Pool?.GetProcedureCache() ?? m_cachedProcedures;
			if (cachedProcedures is null)
			{
				Log.Warn("Session{0} pool Pool{1} doesn't have a shared procedure cache; procedure will only be cached on this connection", m_session.Id, m_session.Pool?.Id);
				cachedProcedures = m_cachedProcedures = new();
			}

			var normalized = NormalizedSchema.MustNormalize(name, Database);
			if (string.IsNullOrEmpty(normalized.Schema))
			{
				Log.Warn("Session{0} couldn't normalize Database={1} Name={2}; not caching procedure", m_session.Id, Database, name);
				return null;
			}

			CachedProcedure? cachedProcedure;
			bool foundProcedure;
			lock (cachedProcedures)
				foundProcedure = cachedProcedures.TryGetValue(normalized.FullyQualified, out cachedProcedure);
			if (!foundProcedure || (cachedProcedure is null && revalidateMissing))
			{
				cachedProcedure = await CachedProcedure.FillAsync(ioBehavior, this, normalized.Schema!, normalized.Component!, cancellationToken).ConfigureAwait(false);
				if (Log.IsWarnEnabled())
				{
					if (cachedProcedure is null)
						Log.Warn("Session{0} failed to cache procedure Schema={1} Component={2}", m_session.Id, normalized.Schema, normalized.Component);
					else
						Log.Info("Session{0} caching procedure Schema={1} Component={2}", m_session.Id, normalized.Schema, normalized.Component);
				}
				int count;
				lock (cachedProcedures)
				{
					cachedProcedures[normalized.FullyQualified] = cachedProcedure;
					count = cachedProcedures.Count;
				}
				if (Log.IsInfoEnabled())
					Log.Info("Session{0} procedure cache Count={1}", m_session.Id, count);
			}

			if (Log.IsWarnEnabled())
			{
				if (cachedProcedure is null)
					Log.Warn("Session{0} did not find cached procedure Schema={1} Component={2}", m_session.Id, normalized.Schema, normalized.Component);
				else
					Log.Debug("Session{0} returning cached procedure Schema={1} Component={2}", m_session.Id, normalized.Schema, normalized.Component);
			}
			return cachedProcedure;
		}

		internal MySqlTransaction? CurrentTransaction { get; set; }
		internal bool AllowLoadLocalInfile => GetInitializedConnectionSettings().AllowLoadLocalInfile;
		internal bool AllowUserVariables => GetInitializedConnectionSettings().AllowUserVariables;
		internal bool AllowZeroDateTime => GetInitializedConnectionSettings().AllowZeroDateTime;
		internal bool ConvertZeroDateTime => GetInitializedConnectionSettings().ConvertZeroDateTime;
		internal DateTimeKind DateTimeKind => GetInitializedConnectionSettings().DateTimeKind;
		internal int DefaultCommandTimeout => GetConnectionSettings().DefaultCommandTimeout;
		internal MySqlGuidFormat GuidFormat => GetInitializedConnectionSettings().GuidFormat;
#if NETSTANDARD1_3
		internal bool IgnoreCommandTransaction => GetInitializedConnectionSettings().IgnoreCommandTransaction;
#else
		internal bool IgnoreCommandTransaction => GetInitializedConnectionSettings().IgnoreCommandTransaction || m_enlistedTransaction is StandardEnlistedTransaction;
#endif
		internal bool IgnoreHasActiveReader => m_connectionSettings?.IgnoreHasActiveReader ?? false;

		internal bool IgnorePrepare => GetInitializedConnectionSettings().IgnorePrepare;
		internal bool NoBackslashEscapes => GetInitializedConnectionSettings().NoBackslashEscapes;
		internal bool TreatTinyAsBoolean => GetInitializedConnectionSettings().TreatTinyAsBoolean;
		internal IOBehavior AsyncIOBehavior => GetConnectionSettings().ForceSynchronous ? IOBehavior.Synchronous : IOBehavior.Asynchronous;

		// Defaults to IOBehavior.Synchronous if the connection hasn't been opened yet; only use if it's a no-op for a closed connection.
		internal IOBehavior SimpleAsyncIOBehavior => (m_connectionSettings?.ForceSynchronous ?? false) ? IOBehavior.Synchronous : IOBehavior.Asynchronous;

		internal MySqlSslMode SslMode => GetInitializedConnectionSettings().SslMode;

<<<<<<< HEAD
		internal bool HasActiveReader => !IgnoreHasActiveReader && m_activeReader is not null;
=======
		internal int? ActiveCommandId => m_session?.ActiveCommandId;

		internal bool HasActiveReader => m_activeReader is not null;
>>>>>>> 67b1f46c

		internal void SetActiveReader(MySqlDataReader dataReader)
		{
			if (dataReader is null)
				throw new ArgumentNullException(nameof(dataReader));
			if (m_activeReader is not null)
				throw new InvalidOperationException("Can't replace active reader.");
			m_activeReader = dataReader;
		}

		internal void FinishQuerying(bool hasWarnings)
		{
			m_session!.FinishQuerying();
			m_activeReader = null;

			if (hasWarnings && InfoMessage is not null)
			{
				var errors = new List<MySqlError>();
				using (var command = new MySqlCommand("SHOW WARNINGS;", this))
				using (var reader = command.ExecuteReader())
				{
					while (reader.Read())
						errors.Add(new(reader.GetString(0), reader.GetInt32(1), reader.GetString(2)));
				}

				InfoMessage(this, new MySqlInfoMessageEventArgs(errors));
			}
		}

		private async ValueTask<ServerSession> CreateSessionAsync(ConnectionPool? pool, int startTickCount, IOBehavior? ioBehavior, CancellationToken cancellationToken)
		{
			var connectionSettings = GetInitializedConnectionSettings();
			var actualIOBehavior = ioBehavior ?? (connectionSettings.ForceSynchronous ? IOBehavior.Synchronous : IOBehavior.Asynchronous);

			CancellationTokenSource? timeoutSource = null;
			CancellationTokenSource? linkedSource = null;
			try
			{
				// the cancellation token for connection is controlled by 'cancellationToken' (if it can be cancelled), ConnectionTimeout
				// (from the connection string, if non-zero), or a combination of both
				if (connectionSettings.ConnectionTimeout != 0)
					timeoutSource = new CancellationTokenSource(TimeSpan.FromMilliseconds(Math.Max(1, connectionSettings.ConnectionTimeoutMilliseconds - unchecked(Environment.TickCount - startTickCount))));
				if (cancellationToken.CanBeCanceled && timeoutSource is not null)
					linkedSource = CancellationTokenSource.CreateLinkedTokenSource(cancellationToken, timeoutSource.Token);
				var connectToken = linkedSource?.Token ?? timeoutSource?.Token ?? cancellationToken;

				// get existing session from the pool if possible
				if (pool is not null)
				{
					// this returns an open session
					return await pool.GetSessionAsync(this, startTickCount, actualIOBehavior, connectToken).ConfigureAwait(false);
				}
				else
				{
					// only "fail over" and "random" load balancers supported without connection pooling
					var loadBalancer = connectionSettings.LoadBalance == MySqlLoadBalance.Random && connectionSettings.HostNames!.Count > 1 ?
						RandomLoadBalancer.Instance : FailOverLoadBalancer.Instance;

					var session = new ServerSession();
					session.OwningConnection = new WeakReference<MySqlConnection>(this);
					Log.Info("Created new non-pooled Session{0}", session.Id);
					await session.ConnectAsync(connectionSettings, startTickCount, loadBalancer, actualIOBehavior, connectToken).ConfigureAwait(false);
					return session;
				}
			}
			catch (OperationCanceledException ex) when (timeoutSource?.IsCancellationRequested ?? false)
			{
				var messageSuffix = (pool?.IsEmpty ?? false) ? " All pooled connections are in use." : "";
				throw new MySqlException(MySqlErrorCode.UnableToConnectToHost, "Connect Timeout expired." + messageSuffix, ex);
			}
			catch (MySqlException ex) when ((timeoutSource?.IsCancellationRequested ?? false) || (ex.ErrorCode == MySqlErrorCode.CommandTimeoutExpired))
			{
				throw new MySqlException(MySqlErrorCode.UnableToConnectToHost, "Connect Timeout expired.", ex);
			}
			finally
			{
				linkedSource?.Dispose();
				timeoutSource?.Dispose();
			}
		}

		internal bool SslIsEncrypted => m_session!.SslIsEncrypted;

		internal bool SslIsSigned => m_session!.SslIsSigned;

		internal bool SslIsAuthenticated => m_session!.SslIsAuthenticated;

		internal bool SslIsMutuallyAuthenticated => m_session!.SslIsMutuallyAuthenticated;

		internal SslProtocols SslProtocol => m_session!.SslProtocol;

		internal void SetState(ConnectionState newState)
		{
			if (m_connectionState != newState)
			{
				var previousState = m_connectionState;
				m_connectionState = newState;
				var eventArgs =
					previousState == ConnectionState.Closed && newState == ConnectionState.Connecting ? s_stateChangeClosedConnecting :
					previousState == ConnectionState.Connecting && newState == ConnectionState.Open ? s_stateChangeConnectingOpen :
					previousState == ConnectionState.Open && newState == ConnectionState.Closed ? s_stateChangeOpenClosed :
					new(previousState, newState);
				OnStateChange(eventArgs);
			}
		}

		private MySqlConnection(string connectionString, bool hasBeenOpened)
			: this(connectionString)
		{
			m_hasBeenOpened = hasBeenOpened;
		}

		private void VerifyNotDisposed()
		{
			if (m_isDisposed)
				throw new ObjectDisposedException(GetType().Name);
		}

		private Task CloseAsync(bool changeState, IOBehavior ioBehavior)
		{
			// check fast path
			if (m_activeReader is null &&
				CurrentTransaction is null &&
#if !NETSTANDARD1_3
				m_enlistedTransaction is null &&
#endif
				(m_connectionSettings?.Pooling ?? false))
			{
				m_cachedProcedures = null;
				if (m_session is not null)
				{
					m_session.ReturnToPool();
					m_session = null;
				}
				if (changeState)
					SetState(ConnectionState.Closed);

				return Utility.CompletedTask;
			}

			return DoCloseAsync(changeState, ioBehavior);
		}

		private async Task DoCloseAsync(bool changeState, IOBehavior ioBehavior)
		{
#if !NETSTANDARD1_3
			// If participating in a distributed transaction, keep the connection open so we can commit or rollback.
			// This handles the common pattern of disposing a connection before disposing a TransactionScope (e.g., nested using blocks)
			if (m_enlistedTransaction is not null)
			{
				// make sure all DB work is done
				if (m_activeReader is not null)
					await m_activeReader.DisposeAsync(ioBehavior, CancellationToken.None).ConfigureAwait(false);
				m_activeReader = null;

				// This connection is being closed, so create a new MySqlConnection that will own the ServerSession
				// (which remains open). This ensures the ServerSession always has a valid OwningConnection (even
				// if 'this' is GCed.
				var connection = new MySqlConnection
				{
					m_connectionString = m_connectionString,
					m_connectionSettings = m_connectionSettings,
					m_connectionState = m_connectionState,
					m_hasBeenOpened = true,
				};
				connection.TakeSessionFrom(this);

				// put the new, idle, connection into the list of sessions for this transaction (replacing this MySqlConnection)
				lock (s_lock)
				{
					foreach (var enlistedTransaction in s_transactionConnections[connection.m_enlistedTransaction!.Transaction])
					{
						if (enlistedTransaction.Connection == this)
						{
							enlistedTransaction.Connection = connection;
							enlistedTransaction.IsIdle = true;
							break;
						}
					}
				}

				if (changeState)
					SetState(ConnectionState.Closed);
				return;
			}
#endif

			m_cachedProcedures = null;

			try
			{
				if (m_activeReader is not null || CurrentTransaction is not null)
					await CloseDatabaseAsync(ioBehavior, CancellationToken.None).ConfigureAwait(false);
			}
			finally
			{
				if (m_session is not null)
				{
					if (GetInitializedConnectionSettings().Pooling)
					{
						m_session.ReturnToPool();
					}
					else
					{
						await m_session.DisposeAsync(ioBehavior, CancellationToken.None).ConfigureAwait(false);
						m_session.OwningConnection = null;
					}
					m_session = null;
				}

				if (changeState)
					SetState(ConnectionState.Closed);
			}
		}

#if NET45 || NET461 || NET471 || NETSTANDARD1_3 || NETSTANDARD2_0 || NETCOREAPP2_1
		private async Task CloseDatabaseAsync(IOBehavior ioBehavior, CancellationToken cancellationToken)
#else
		private async ValueTask CloseDatabaseAsync(IOBehavior ioBehavior, CancellationToken cancellationToken)
#endif
		{
			if (m_activeReader is not null)
				await m_activeReader.DisposeAsync(ioBehavior, cancellationToken).ConfigureAwait(false);
			if (CurrentTransaction is not null && m_session!.IsConnected)
			{
				await CurrentTransaction.DisposeAsync(ioBehavior, cancellationToken).ConfigureAwait(false);
				CurrentTransaction = null;
			}
		}

		private ConnectionSettings GetConnectionSettings() =>
			m_connectionSettings ??= new(new MySqlConnectionStringBuilder(m_connectionString));

		// This method may be called when it's known that the connection settings have been initialized.
		private ConnectionSettings GetInitializedConnectionSettings() => m_connectionSettings!;

		static readonly IMySqlConnectorLogger Log = MySqlConnectorLogManager.CreateLogger(nameof(MySqlConnection));
		static readonly StateChangeEventArgs s_stateChangeClosedConnecting = new(ConnectionState.Closed, ConnectionState.Connecting);
		static readonly StateChangeEventArgs s_stateChangeConnectingOpen = new(ConnectionState.Connecting, ConnectionState.Open);
		static readonly StateChangeEventArgs s_stateChangeOpenClosed = new(ConnectionState.Open, ConnectionState.Closed);
#if !NETSTANDARD1_3
		static readonly object s_lock = new();
		static readonly Dictionary<System.Transactions.Transaction, List<EnlistedTransactionBase>> s_transactionConnections = new();
#endif

		string m_connectionString;
		ConnectionSettings? m_connectionSettings;
		ServerSession? m_session;
		ConnectionState m_connectionState;
		bool m_hasBeenOpened;
		bool m_isDisposed;
		Dictionary<string, CachedProcedure?>? m_cachedProcedures;
		MySqlDataReader? m_activeReader;
	}
}<|MERGE_RESOLUTION|>--- conflicted
+++ resolved
@@ -767,13 +767,9 @@
 
 		internal MySqlSslMode SslMode => GetInitializedConnectionSettings().SslMode;
 
-<<<<<<< HEAD
+		internal int? ActiveCommandId => m_session?.ActiveCommandId;
+
 		internal bool HasActiveReader => !IgnoreHasActiveReader && m_activeReader is not null;
-=======
-		internal int? ActiveCommandId => m_session?.ActiveCommandId;
-
-		internal bool HasActiveReader => m_activeReader is not null;
->>>>>>> 67b1f46c
 
 		internal void SetActiveReader(MySqlDataReader dataReader)
 		{
