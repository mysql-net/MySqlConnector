using System.Diagnostics;
using System.Diagnostics.CodeAnalysis;
#if NET6_0_OR_GREATER
using System.Globalization;
#endif
using System.Net;
using System.Net.Security;
using System.Net.Sockets;
using System.Security.Authentication;
using System.Security.Cryptography.X509Certificates;
using Microsoft.Extensions.Logging;
using MySqlConnector.Core;
using MySqlConnector.Logging;
using MySqlConnector.Protocol;
using MySqlConnector.Protocol.Payloads;
using MySqlConnector.Protocol.Serialization;
using MySqlConnector.Utilities;

namespace MySqlConnector;

#if !NET6_0_OR_GREATER
#pragma warning disable CA1822 // Mark members as static
#endif

/// <summary>
/// <see cref="MySqlConnection"/> represents a connection to a MySQL database.
/// </summary>
public sealed class MySqlConnection : DbConnection, ICloneable
{
	public MySqlConnection()
		: this("")
	{
	}

	public MySqlConnection(string? connectionString)
		: this(connectionString ?? "", MySqlConnectorLoggingConfiguration.GlobalConfiguration)
	{
	}

	internal MySqlConnection(MySqlDataSource dataSource)
		: this(dataSource.ConnectionString, dataSource.LoggingConfiguration)
	{
		m_dataSource = dataSource;
	}

	private MySqlConnection(string connectionString, MySqlConnectorLoggingConfiguration loggingConfiguration)
	{
		GC.SuppressFinalize(this);
		m_connectionString = connectionString;
		LoggingConfiguration = loggingConfiguration;
		m_logger = loggingConfiguration.ConnectionLogger;
		m_transactionLogger = loggingConfiguration.TransactionLogger;
	}

#pragma warning disable CA2012 // Safe because method completes synchronously
	/// <summary>
	/// Begins a database transaction.
	/// </summary>
	/// <returns>A <see cref="MySqlTransaction"/> representing the new database transaction.</returns>
	/// <remarks>Transactions may not be nested.</remarks>
	public new MySqlTransaction BeginTransaction() => BeginTransactionAsync(IsolationLevel.Unspecified, default, IOBehavior.Synchronous, default).GetAwaiter().GetResult();

	/// <summary>
	/// Begins a database transaction.
	/// </summary>
	/// <param name="isolationLevel">The <see cref="IsolationLevel"/> for the transaction.</param>
	/// <returns>A <see cref="MySqlTransaction"/> representing the new database transaction.</returns>
	/// <remarks>Transactions may not be nested.</remarks>
	public new MySqlTransaction BeginTransaction(IsolationLevel isolationLevel) => BeginTransactionAsync(isolationLevel, default, IOBehavior.Synchronous, default).GetAwaiter().GetResult();

	/// <summary>
	/// Begins a database transaction.
	/// </summary>
	/// <param name="isolationLevel">The <see cref="IsolationLevel"/> for the transaction.</param>
	/// <param name="isReadOnly">If <c>true</c>, changes to tables used in the transaction are prohibited; otherwise, they are permitted.</param>
	/// <returns>A <see cref="MySqlTransaction"/> representing the new database transaction.</returns>
	/// <remarks>Transactions may not be nested.</remarks>
	public MySqlTransaction BeginTransaction(IsolationLevel isolationLevel, bool isReadOnly) => BeginTransactionAsync(isolationLevel, isReadOnly, IOBehavior.Synchronous, default).GetAwaiter().GetResult();

	/// <summary>
	/// Begins a database transaction.
	/// </summary>
	/// <param name="isolationLevel">The <see cref="IsolationLevel"/> for the transaction.</param>
	/// <returns>A <see cref="MySqlTransaction"/> representing the new database transaction.</returns>
	protected override DbTransaction BeginDbTransaction(IsolationLevel isolationLevel) => BeginTransactionAsync(isolationLevel, default, IOBehavior.Synchronous, default).GetAwaiter().GetResult();
#pragma warning restore CA2012

#if NETCOREAPP3_0_OR_GREATER || NETSTANDARD2_1_OR_GREATER
	/// <summary>
	/// Begins a database transaction asynchronously.
	/// </summary>
	/// <param name="cancellationToken">A token to cancel the asynchronous operation.</param>
	/// <returns>A <see cref="Task{MySqlTransaction}"/> representing the new database transaction.</returns>
	/// <remarks>Transactions may not be nested.</remarks>
	public new ValueTask<MySqlTransaction> BeginTransactionAsync(CancellationToken cancellationToken = default) => BeginTransactionAsync(IsolationLevel.Unspecified, default, AsyncIOBehavior, cancellationToken);

	/// <summary>
	/// Begins a database transaction asynchronously.
	/// </summary>
	/// <param name="isolationLevel">The <see cref="IsolationLevel"/> for the transaction.</param>
	/// <param name="cancellationToken">A token to cancel the asynchronous operation.</param>
	/// <returns>A <see cref="Task{MySqlTransaction}"/> representing the new database transaction.</returns>
	/// <remarks>Transactions may not be nested.</remarks>
	public new ValueTask<MySqlTransaction> BeginTransactionAsync(IsolationLevel isolationLevel, CancellationToken cancellationToken = default) => BeginTransactionAsync(isolationLevel, default, AsyncIOBehavior, cancellationToken);

	/// <summary>
	/// Begins a database transaction asynchronously.
	/// </summary>
	/// <param name="isolationLevel">The <see cref="IsolationLevel"/> for the transaction.</param>
	/// <param name="cancellationToken">A token to cancel the asynchronous operation.</param>
	/// <returns>A <see cref="ValueTask{DbTransaction}"/> representing the new database transaction.</returns>
	protected override async ValueTask<DbTransaction> BeginDbTransactionAsync(IsolationLevel isolationLevel, CancellationToken cancellationToken) =>
		await BeginTransactionAsync(isolationLevel, default, AsyncIOBehavior, cancellationToken).ConfigureAwait(false);
#else
	/// <summary>
	/// Begins a database transaction asynchronously.
	/// </summary>
	/// <param name="cancellationToken">A token to cancel the asynchronous operation.</param>
	/// <returns>A <see cref="Task{MySqlTransaction}"/> representing the new database transaction.</returns>
	/// <remarks>Transactions may not be nested.</remarks>
	public ValueTask<MySqlTransaction> BeginTransactionAsync(CancellationToken cancellationToken = default) => BeginTransactionAsync(IsolationLevel.Unspecified, default, AsyncIOBehavior, cancellationToken);

	/// <summary>
	/// Begins a database transaction asynchronously.
	/// </summary>
	/// <param name="isolationLevel">The <see cref="IsolationLevel"/> for the transaction.</param>
	/// <param name="cancellationToken">A token to cancel the asynchronous operation.</param>
	/// <returns>A <see cref="Task{MySqlTransaction}"/> representing the new database transaction.</returns>
	/// <remarks>Transactions may not be nested.</remarks>
	public ValueTask<MySqlTransaction> BeginTransactionAsync(IsolationLevel isolationLevel, CancellationToken cancellationToken = default) => BeginTransactionAsync(isolationLevel, default, AsyncIOBehavior, cancellationToken);
#endif

	/// <summary>
	/// Begins a database transaction asynchronously.
	/// </summary>
	/// <param name="isolationLevel">The <see cref="IsolationLevel"/> for the transaction.</param>
	/// <param name="isReadOnly">If <c>true</c>, changes to tables used in the transaction are prohibited; otherwise, they are permitted.</param>
	/// <param name="cancellationToken">A token to cancel the asynchronous operation.</param>
	/// <returns>A <see cref="Task{MySqlTransaction}"/> representing the new database transaction.</returns>
	/// <remarks>Transactions may not be nested.</remarks>
	public ValueTask<MySqlTransaction> BeginTransactionAsync(IsolationLevel isolationLevel, bool isReadOnly, CancellationToken cancellationToken = default) => BeginTransactionAsync(isolationLevel, isReadOnly, AsyncIOBehavior, cancellationToken);

	// set session transaction isolation level read uncommitted;start transaction with consistent snapshot,read write;
	private async ValueTask<MySqlTransaction> BeginTransactionAsync(IsolationLevel isolationLevel, bool? isReadOnly, IOBehavior ioBehavior, CancellationToken cancellationToken)
	{
		if (State != ConnectionState.Open)
			throw new InvalidOperationException("Connection is not open.");
		if (CurrentTransaction is not null)
			throw new InvalidOperationException("Transactions may not be nested.");
		if (m_enlistedTransaction is not null)
			throw new InvalidOperationException("Cannot begin a transaction when already enlisted in a transaction.");

		Log.StartingTransaction(m_transactionLogger, m_session!.Id);

		// get the bytes for both payloads concatenated together (suitable for pipelining)
		var startTransactionPayload = GetStartTransactionPayload(isolationLevel, isReadOnly, m_session.SupportsQueryAttributes);

		if (GetInitializedConnectionSettings() is { UseCompression: false, Pipelining: not false })
		{
			// send the two packets together
			await m_session.SendRawAsync(startTransactionPayload, ioBehavior, cancellationToken).ConfigureAwait(false);

			// read the two OK replies
			var payload = await m_session.ReceiveReplyAsync(1, ioBehavior, cancellationToken).ConfigureAwait(false);
			OkPayload.Verify(payload.Span, m_session);

			payload = await m_session.ReceiveReplyAsync(1, ioBehavior, cancellationToken).ConfigureAwait(false);
			OkPayload.Verify(payload.Span, m_session);
		}
		else
		{
			// send the two packets separately
			await m_session.SendAsync(new Protocol.PayloadData(startTransactionPayload.Slice(4, startTransactionPayload.Span[0])), ioBehavior, cancellationToken).ConfigureAwait(false);

			var payload = await m_session.ReceiveReplyAsync(ioBehavior, cancellationToken).ConfigureAwait(false);
			OkPayload.Verify(payload.Span, m_session);

			await m_session.SendAsync(new Protocol.PayloadData(startTransactionPayload.Slice(8 + startTransactionPayload.Span[0], startTransactionPayload.Span[startTransactionPayload.Span[0] + 4])), ioBehavior, cancellationToken).ConfigureAwait(false);

			payload = await m_session.ReceiveReplyAsync(ioBehavior, cancellationToken).ConfigureAwait(false);
			OkPayload.Verify(payload.Span, m_session);
		}

		var transaction = new MySqlTransaction(this, isolationLevel, m_transactionLogger);
		CurrentTransaction = transaction;
		return transaction;
	}

	/// <summary>
	/// Returns a <see cref="ReadOnlyMemory{Byte}"/> containing two payloads to set the isolation level and start a transaction.
	/// </summary>
	internal static ReadOnlyMemory<byte> GetStartTransactionPayload(IsolationLevel isolationLevel, bool? isReadOnly, bool supportsQueryAttributes)
	{
		var isolationLevelIndex = isolationLevel switch
		{
			IsolationLevel.ReadUncommitted => 0,
			IsolationLevel.ReadCommitted => 1,
			IsolationLevel.Serializable => 2,
			IsolationLevel.RepeatableRead => 3,
			IsolationLevel.Snapshot => 3,

			// "In terms of the SQL:1992 transaction isolation levels, the default InnoDB level is REPEATABLE READ." - http://dev.mysql.com/doc/refman/5.7/en/innodb-transaction-model.html
			IsolationLevel.Unspecified => 3,

			_ => throw new NotSupportedException($"IsolationLevel.{isolationLevel} is not supported."),
		};

		var consistentSnapshotIndex = isolationLevel == IsolationLevel.Snapshot ? 1 : 0;

		var readOnlyIndex = isReadOnly switch
		{
			null => 0,
			false => 1,
			true => 2,
		};

		var index = ((((supportsQueryAttributes ? 1 : 0) * 5) + isolationLevelIndex + consistentSnapshotIndex) * 3) + readOnlyIndex;

		if (s_startTransactionPayloads[index].IsEmpty)
		{
			// create payload that's (four-byte header)(query)(set isolation level X)(four-byte header)(query)(start transaction)
			var payload = new byte[125];
			var startIndex = 4;
			var length = 0;

			payload[startIndex] = (byte) CommandKind.Query;
			startIndex++;
			length++;

			if (supportsQueryAttributes)
			{
				payload[startIndex + 1] = 1;
				startIndex += 2;
				length += 2;
			}

			// copy in 'set isolation level' prefix
			ReadOnlySpan<byte> setIsolationLevelText = "set session transaction isolation level "u8;
			setIsolationLevelText.CopyTo(payload.AsSpan(startIndex));
			length += setIsolationLevelText.Length;
			startIndex += setIsolationLevelText.Length;

			// copy in isolation level
			ReadOnlySpan<byte> isolationLevelText = isolationLevelIndex switch
			{
				0 => "read uncommitted"u8,
				1 => "read committed"u8,
				2 => "serializable"u8,
				_ => "repeatable read"u8,
			};
			isolationLevelText.CopyTo(payload.AsSpan(startIndex));
			startIndex += isolationLevelText.Length;
			length += isolationLevelText.Length;

			payload[startIndex] = (byte) ';';
			startIndex++;
			length++;

			// set the length of the first payload
			payload[0] = (byte) length;

			startIndex += 4;

			payload[startIndex] = (byte) CommandKind.Query;
			startIndex++;
			length = 1;

			if (supportsQueryAttributes)
			{
				payload[startIndex + 1] = 1;
				startIndex += 2;
				length += 2;
			}

			// copy in 'start transaction' prefix
			ReadOnlySpan<byte> startTransactionText = "start transaction"u8;
			startTransactionText.CopyTo(payload.AsSpan(startIndex));
			length += startTransactionText.Length;
			startIndex += startTransactionText.Length;

			// copy in 'with consistent snapshot'
			if (consistentSnapshotIndex == 1)
			{
				ReadOnlySpan<byte> consistentSnapshotText = " with consistent snapshot"u8;
				consistentSnapshotText.CopyTo(payload.AsSpan(startIndex));
				length += consistentSnapshotText.Length;
				startIndex += consistentSnapshotText.Length;
			}

			if (consistentSnapshotIndex > 0 && readOnlyIndex > 0)
			{
				payload[startIndex] = (byte) ',';
				startIndex++;
				length++;
			}

			ReadOnlySpan<byte> readOnlyText = readOnlyIndex switch
			{
				1 => " read write"u8,
				2 => " read only"u8,
				_ => ""u8,
			};
			readOnlyText.CopyTo(payload.AsSpan(startIndex));
			startIndex += readOnlyText.Length;
			length += readOnlyText.Length;

			payload[startIndex] = (byte) ';';
			startIndex++;
			length++;

			// store length at the beginning of the second payload
			payload[payload[0] + 4] = (byte) length;

			s_startTransactionPayloads[index] = new ReadOnlyMemory<byte>(payload, 0, payload[0] + payload[payload[0] + 4] + 8);
		}

		return s_startTransactionPayloads[index];
	}

	public override void EnlistTransaction(System.Transactions.Transaction? transaction)
	{
		if (State != ConnectionState.Open)
			throw new InvalidOperationException("Connection is not open.");

		// ignore reenlistment of same connection in same transaction
		if (m_enlistedTransaction?.Transaction.Equals(transaction) is true)
			return;

		if (m_enlistedTransaction is not null)
			throw new MySqlException("Already enlisted in a Transaction.");
		if (CurrentTransaction is not null)
			throw new InvalidOperationException("Can't enlist in a Transaction when there is an active MySqlTransaction.");

		if (transaction is not null)
		{
			var existingConnection = FindExistingEnlistedSession(transaction);
			if (existingConnection is not null)
			{
				// can reuse the existing connection
				CloseAsync(changeState: false, IOBehavior.Synchronous).GetAwaiter().GetResult();
				TakeSessionFrom(existingConnection);
				return;
			}
			else
			{
				m_enlistedTransaction = GetInitializedConnectionSettings().UseXaTransactions ?
					 new XaEnlistedTransaction(transaction, this) :
					new StandardEnlistedTransaction(transaction, this);
				m_enlistedTransaction.Start();

				lock (s_lock)
				{
					if (!s_transactionConnections.TryGetValue(transaction, out var enlistedTransactions))
						s_transactionConnections[transaction] = enlistedTransactions = [];
					enlistedTransactions.Add(m_enlistedTransaction);
				}
			}
		}
	}

	internal void UnenlistTransaction()
	{
		var transaction = m_enlistedTransaction!.Transaction;
		m_enlistedTransaction = null;

		// find this connection in the list of connections associated with the transaction
		bool? wasIdle = null;
		lock (s_lock)
		{
			var enlistedTransactions = s_transactionConnections[transaction];
			for (int i = 0; i < enlistedTransactions.Count; i++)
			{
				if (enlistedTransactions[i].Connection == this)
				{
					wasIdle = enlistedTransactions[i].IsIdle;
					enlistedTransactions.RemoveAt(i);
					break;
				}
			}
			if (enlistedTransactions.Count == 0)
				s_transactionConnections.Remove(transaction);
		}

		// if the connection was idle (i.e., the client already closed it), really close it now
		if (wasIdle is null)
			throw new InvalidOperationException("Didn't find transaction");
		if (wasIdle.Value)
			Close();
	}

	// If there is an idle (i.e., no client has it open) MySqlConnection thats part of 'transaction',
	// returns it; otherwise, returns null. If a valid MySqlConnection is returned, the current connection
	// has been stored in 's_transactionConnections' and the caller must call TakeSessionFrom to
	// transfer its session to this MySqlConnection.
	// Also performs validation checks to ensure that XA and non-XA transactions aren't being mixed.
	private MySqlConnection? FindExistingEnlistedSession(System.Transactions.Transaction transaction)
	{
		var hasEnlistedTransactions = false;
		var hasXaTransaction = false;
		lock (s_lock)
		{
			if (s_transactionConnections.TryGetValue(transaction, out var enlistedTransactions))
			{
				hasEnlistedTransactions = true;
				foreach (var enlistedTransaction in enlistedTransactions)
				{
					hasXaTransaction = enlistedTransaction.Connection.GetInitializedConnectionSettings().UseXaTransactions;
					if (enlistedTransaction.IsIdle && enlistedTransaction.Connection.m_connectionString == m_connectionString)
					{
						var existingConnection = enlistedTransaction.Connection;
						enlistedTransaction.Connection = this;
						enlistedTransaction.IsIdle = false;
						return existingConnection;
					}
				}
			}
		}

		// no valid existing connection was found; verify that constraints aren't violated
		if (GetInitializedConnectionSettings().UseXaTransactions)
		{
			if (hasEnlistedTransactions && !hasXaTransaction)
				throw new NotSupportedException("Cannot start an XA transaction when there is an existing non-XA transaction.");
		}
		else if (hasEnlistedTransactions)
		{
			throw new NotSupportedException("Multiple simultaneous connections or connections with different connection strings inside the same transaction are not supported when UseXaTransactions=False.");
		}
		return null;
	}

	private void TakeSessionFrom(MySqlConnection other)
	{
#if DEBUG
#if NET6_0_OR_GREATER
		ArgumentNullException.ThrowIfNull(other);
#else
		if (other is null)
			throw new ArgumentNullException(nameof(other));
#endif
		if (m_session is not null)
			throw new InvalidOperationException("This connection must not have a session");
		if (other.m_session is null)
			throw new InvalidOperationException("Other connection must have a session");
		if (m_enlistedTransaction is not null)
			throw new InvalidOperationException("This connection must not have an enlisted transaction");
		if (other.m_enlistedTransaction is null)
			throw new InvalidOperationException("Other connection must have an enlisted transaction");
		if (m_activeReader is not null)
			throw new InvalidOperationException("This connection must not have an active reader");
		if (other.m_activeReader is not null)
			throw new InvalidOperationException("Other connection must not have an active reader");
#endif

		m_session = other.m_session;
		m_session!.OwningConnection = new(this);
		other.m_session = null;

		m_cachedProcedures = other.m_cachedProcedures;
		other.m_cachedProcedures = null;

		m_enlistedTransaction = other.m_enlistedTransaction;
		other.m_enlistedTransaction = null;
	}

	public override void Close() => CloseAsync(changeState: true, IOBehavior.Synchronous).GetAwaiter().GetResult();
#if NETCOREAPP3_0_OR_GREATER || NETSTANDARD2_1_OR_GREATER
	public override Task CloseAsync() => CloseAsync(changeState: true, SimpleAsyncIOBehavior);
#else
	public Task CloseAsync() => CloseAsync(changeState: true, SimpleAsyncIOBehavior);
#endif
	internal Task CloseAsync(IOBehavior ioBehavior) => CloseAsync(changeState: true, ioBehavior);

	public override void ChangeDatabase(string databaseName) => ChangeDatabaseAsync(IOBehavior.Synchronous, databaseName, CancellationToken.None).GetAwaiter().GetResult();
#if NETCOREAPP3_0_OR_GREATER || NETSTANDARD2_1_OR_GREATER
	public override Task ChangeDatabaseAsync(string databaseName, CancellationToken cancellationToken = default) => ChangeDatabaseAsync(AsyncIOBehavior, databaseName, cancellationToken);
#else
	public Task ChangeDatabaseAsync(string databaseName, CancellationToken cancellationToken = default) => ChangeDatabaseAsync(AsyncIOBehavior, databaseName, cancellationToken);
#endif

	private async Task ChangeDatabaseAsync(IOBehavior ioBehavior, string databaseName, CancellationToken cancellationToken)
	{
		if (string.IsNullOrWhiteSpace(databaseName))
			throw new ArgumentException("Database name is not valid.", nameof(databaseName));
		if (State != ConnectionState.Open)
			throw new InvalidOperationException("Connection is not open.");

		using (var initDatabasePayload = InitDatabasePayload.Create(databaseName))
			await m_session!.SendAsync(initDatabasePayload, ioBehavior, cancellationToken).ConfigureAwait(false);
		var payload = await m_session.ReceiveReplyAsync(ioBehavior, cancellationToken).ConfigureAwait(false);
		OkPayload.Verify(payload.Span, m_session);

		// for non session tracking servers
		m_session.DatabaseOverride = databaseName;
	}

	public new MySqlCommand CreateCommand() => (MySqlCommand) base.CreateCommand();

#pragma warning disable CA2012 // Safe because method completes synchronously
	public bool Ping() => PingAsync(IOBehavior.Synchronous, CancellationToken.None).GetAwaiter().GetResult();
#pragma warning restore CA2012
	public Task<bool> PingAsync(CancellationToken cancellationToken = default) => PingAsync(SimpleAsyncIOBehavior, cancellationToken).AsTask();

	private async ValueTask<bool> PingAsync(IOBehavior ioBehavior, CancellationToken cancellationToken)
	{
		if (m_session is null)
			return false;
		try
		{
			if (await m_session.TryPingAsync(logInfo: true, ioBehavior, cancellationToken).ConfigureAwait(false))
				return true;
		}
		catch (InvalidOperationException)
		{
		}

		SetState(ConnectionState.Closed);
		return false;
	}

	public override void Open() => OpenAsync(IOBehavior.Synchronous, CancellationToken.None).GetAwaiter().GetResult();

	public override Task OpenAsync(CancellationToken cancellationToken) => OpenAsync(default, cancellationToken);

	internal async Task OpenAsync(IOBehavior? ioBehavior, CancellationToken cancellationToken)
	{
		var openStartingTimestamp = Stopwatch.GetTimestamp();

		VerifyNotDisposed();
		cancellationToken.ThrowIfCancellationRequested();
		if (State != ConnectionState.Closed)
			throw new InvalidOperationException($"Cannot Open when State is {State}.");

		using var activity = ActivitySourceHelper.StartActivity(ActivitySourceHelper.OpenActivityName);
		try
		{
			SetState(ConnectionState.Connecting);

			var pool = m_dataSource?.Pool ??
				ConnectionPool.GetPool(m_connectionString, LoggingConfiguration, createIfNotFound: true);
			m_connectionSettings ??= pool?.ConnectionSettings ?? new ConnectionSettings(new MySqlConnectionStringBuilder(m_connectionString));

			// check if there is an open session (in the current transaction) that can be adopted
			if (m_connectionSettings.AutoEnlist && System.Transactions.Transaction.Current is not null)
			{
				var existingConnection = FindExistingEnlistedSession(System.Transactions.Transaction.Current);
				if (existingConnection is not null)
				{
					TakeSessionFrom(existingConnection);
					ActivitySourceHelper.CopyTags(m_session!.ActivityTags, activity);
					m_hasBeenOpened = true;
					SetState(ConnectionState.Open);
					return;
				}
			}

			try
			{
				m_session = await CreateSessionAsync(pool, openStartingTimestamp, activity, ioBehavior, cancellationToken).ConfigureAwait(false);
				m_hasBeenOpened = true;
				SetState(ConnectionState.Open);
			}
			catch (OperationCanceledException ex)
			{
				SetState(ConnectionState.Closed);
				if (!cancellationToken.Equals(ex.CancellationToken))
					cancellationToken.ThrowIfCancellationRequested();
				throw;
			}
			catch (MySqlException)
			{
				SetState(ConnectionState.Closed);
				cancellationToken.ThrowIfCancellationRequested();
				throw;
			}
			catch (SocketException)
			{
				SetState(ConnectionState.Closed);
				throw new MySqlException(MySqlErrorCode.UnableToConnectToHost, "Unable to connect to any of the specified MySQL hosts.");
			}

			if (m_connectionSettings.AutoEnlist && System.Transactions.Transaction.Current is not null)
				EnlistTransaction(System.Transactions.Transaction.Current);
		}
		catch (Exception ex) when (activity is { IsAllDataRequested: true })
		{
			// none of the other activity tags may have been set (depending on when the exception was thrown), so make sure at least the connection string is added, for diagnostics
			if (m_connectionSettings?.ConnectionStringBuilder is { } connectionStringBuilder)
				activity.SetTag(ActivitySourceHelper.DatabaseConnectionStringTagName, connectionStringBuilder.GetConnectionString(connectionStringBuilder.PersistSecurityInfo));
			activity.SetException(ex);
			throw;
		}
	}

	/// <summary>
	/// Resets the session state of the current open connection; this clears temporary tables and user-defined variables.
	/// </summary>
	/// <param name="cancellationToken">A token to cancel the asynchronous operation.</param>
	/// <returns>A <c>ValueTask</c> representing the asynchronous operation.</returns>
	/// <remarks>This is an optional feature of the MySQL protocol and may not be supported by all servers.
	/// It's known to be supported by MySQL Server 5.7.3 (and later) and MariaDB 10.2.4 (and later).
	/// Other MySQL-compatible servers or proxies may not support this command.</remarks>
	public async ValueTask ResetConnectionAsync(CancellationToken cancellationToken = default)
	{
		var session = Session;
		Log.ResettingConnection(m_logger, session.Id);
		await session.SendAsync(ResetConnectionPayload.Instance, AsyncIOBehavior, cancellationToken).ConfigureAwait(false);
		var payload = await session.ReceiveReplyAsync(AsyncIOBehavior, cancellationToken).ConfigureAwait(false);
		OkPayload.Verify(payload.Span, session);
	}

	[AllowNull]
	public override string ConnectionString
	{
		get
		{
			if (!m_hasBeenOpened)
				return m_connectionString;
			var connectionStringBuilder = GetConnectionSettings().ConnectionStringBuilder;
			return connectionStringBuilder.GetConnectionString(connectionStringBuilder.PersistSecurityInfo);
		}
		set
		{
			if (m_connectionState == ConnectionState.Open)
				throw new InvalidOperationException("Cannot change the connection string on an open connection.");
			m_hasBeenOpened = false;
			m_connectionString = value ?? "";
			m_connectionSettings = null;
		}
	}

	public string? SessionConnectionString => m_session?.ConnectionString;

	public override string Database => m_session?.DatabaseOverride ?? GetConnectionSettings().Database;

	public override ConnectionState State => m_connectionState;

	public override string DataSource => GetConnectionSettings().ConnectionStringBuilder.Server;

	public override string ServerVersion => Session.ServerVersion.OriginalString;

	/// <summary>
	/// The connection ID from MySQL Server.
	/// </summary>
	public int ServerThread => Session.ConnectionId;

	/// <summary>
	/// Gets or sets the delegate used to provide client certificates for connecting to a server.
	/// </summary>
	/// <remarks>The provided <see cref="X509CertificateCollection"/> should be filled with the client certificate(s) needed to connect to the server.</remarks>
	public Func<X509CertificateCollection, ValueTask>? ProvideClientCertificatesCallback { get; set; }

	/// <summary>
	/// Gets or sets the delegate used to generate a password for new database connections.
	/// </summary>
	/// <remarks>
	/// <para>This delegate is executed when a new database connection is opened that requires a password. Due to
	/// connection pooling, this delegate is only executed when a new physical connection is established with a database
	/// server, not when a connection is retrieved from the pool.</para>
	/// <para>The <see cref="MySqlConnectionStringBuilder.Password"/> option takes precedence over this
	/// delegate if it is specified.</para>
	/// <para>Using this delegate can make more efficient use of connection pooling for servers that require
	/// frequently-changing passwords or authentication tokens. Changing the password in the connection string
	/// will create unique connection pools; this delegate allows a single connection pool to use multiple passwords.</para>
	/// </remarks>
	public Func<MySqlProvidePasswordContext, string>? ProvidePasswordCallback { get; set; }

	/// <summary>
	/// Gets or sets the delegate used to verify that the server's certificate is valid.
	/// </summary>
	/// <remarks><see cref="MySqlConnectionStringBuilder.SslMode"/> must be set to <see cref="MySqlSslMode.Preferred"/>
	/// or <see cref="MySqlSslMode.Required"/> in order for this delegate to be invoked. See the documentation for
	/// <see cref="RemoteCertificateValidationCallback"/> for more information on the values passed to this delegate.</remarks>
	public RemoteCertificateValidationCallback? RemoteCertificateValidationCallback { get; set; }

	/// <summary>
	/// Clears the connection pool that <paramref name="connection"/> belongs to.
	/// </summary>
	/// <param name="connection">The <see cref="MySqlConnection"/> whose connection pool will be cleared.</param>
	public static void ClearPool(MySqlConnection connection) => ClearPoolAsync(connection, IOBehavior.Synchronous, CancellationToken.None).GetAwaiter().GetResult();

	/// <summary>
	/// Asynchronously clears the connection pool that <paramref name="connection"/> belongs to.
	/// </summary>
	/// <param name="connection">The <see cref="MySqlConnection"/> whose connection pool will be cleared.</param>
	/// <param name="cancellationToken">A token to cancel the asynchronous operation.</param>
	/// <returns>A <see cref="Task"/> representing the asynchronous operation.</returns>
	public static Task ClearPoolAsync(MySqlConnection connection, CancellationToken cancellationToken = default) => ClearPoolAsync(connection, connection.AsyncIOBehavior, cancellationToken);

	/// <summary>
	/// Clears all connection pools.
	/// </summary>
	public static void ClearAllPools() => ConnectionPool.ClearPoolsAsync(IOBehavior.Synchronous, CancellationToken.None).GetAwaiter().GetResult();

	/// <summary>
	/// Asynchronously clears all connection pools.
	/// </summary>
	/// <param name="cancellationToken">A token to cancel the asynchronous operation.</param>
	/// <returns>A <see cref="Task"/> representing the asynchronous operation.</returns>
	public static Task ClearAllPoolsAsync(CancellationToken cancellationToken = default) => ConnectionPool.ClearPoolsAsync(IOBehavior.Asynchronous, cancellationToken);

	private static async Task ClearPoolAsync(MySqlConnection connection, IOBehavior ioBehavior, CancellationToken cancellationToken)
	{
#if NET6_0_OR_GREATER
		ArgumentNullException.ThrowIfNull(connection);
#else
		if (connection is null)
			throw new ArgumentNullException(nameof(connection));
#endif

		var pool = ConnectionPool.GetPool(connection.m_connectionString, null, createIfNotFound: false);
		if (pool is not null)
			await pool.ClearAsync(ioBehavior, cancellationToken).ConfigureAwait(false);
	}

	protected override DbCommand CreateDbCommand() => new MySqlCommand(this, null);

	protected override DbProviderFactory DbProviderFactory => MySqlConnectorFactory.Instance;

#pragma warning disable CA2012 // Safe because method completes synchronously
	/// <summary>
	/// Returns schema information for the data source of this <see cref="MySqlConnection"/>.
	/// </summary>
	/// <returns>A <see cref="DataTable"/> containing schema information.</returns>
	public override DataTable GetSchema() => GetSchemaProvider().GetSchemaAsync(IOBehavior.Synchronous, "MetaDataCollections", default, default).GetAwaiter().GetResult();

	/// <summary>
	/// Returns schema information for the data source of this <see cref="MySqlConnection"/>.
	/// </summary>
	/// <param name="collectionName">The name of the schema to return. See <a href="https://mysqlconnector.net/overview/schema-collections/">Supported Schema Collections</a> for the list of supported schema names.</param>
	/// <returns>A <see cref="DataTable"/> containing schema information.</returns>
	public override DataTable GetSchema(string collectionName) => GetSchemaProvider().GetSchemaAsync(IOBehavior.Synchronous, collectionName, default, default).GetAwaiter().GetResult();

	/// <summary>
	/// Returns schema information for the data source of this <see cref="MySqlConnection"/>.
	/// </summary>
	/// <param name="collectionName">The name of the schema to return. See <a href="https://mysqlconnector.net/overview/schema-collections/">Supported Schema Collections</a> for the list of supported schema names.</param>
	/// <param name="restrictionValues">The restrictions to apply to the schema.</param>
	/// <returns>A <see cref="DataTable"/> containing schema information.</returns>
	public override DataTable GetSchema(string collectionName, string?[] restrictionValues) => GetSchemaProvider().GetSchemaAsync(IOBehavior.Synchronous, collectionName, restrictionValues, default).GetAwaiter().GetResult();
#pragma warning restore CA2012

	/// <summary>
	/// Asynchronously returns schema information for the data source of this <see cref="MySqlConnection"/>.
	/// </summary>
	/// <param name="cancellationToken">A token to cancel the asynchronous operation.</param>
	/// <returns>A <see cref="Task{DataTable}"/> containing schema information.</returns>
	/// <remarks>The proposed ADO.NET API that this is based on is not finalized; this API may change in the future.</remarks>
#if NET5_0_OR_GREATER
	public override Task<DataTable> GetSchemaAsync(CancellationToken cancellationToken = default)
#else
	public Task<DataTable> GetSchemaAsync(CancellationToken cancellationToken = default)
#endif
		=> GetSchemaProvider().GetSchemaAsync(AsyncIOBehavior, "MetaDataCollections", default, cancellationToken).AsTask();

	/// <summary>
	/// Asynchronously returns schema information for the data source of this <see cref="MySqlConnection"/>.
	/// </summary>
	/// <param name="collectionName">The name of the schema to return.</param>
	/// <param name="cancellationToken">A token to cancel the asynchronous operation.</param>
	/// <returns>A <see cref="Task{DataTable}"/> containing schema information.</returns>
	/// <remarks>The proposed ADO.NET API that this is based on is not finalized; this API may change in the future.</remarks>
#if NET5_0_OR_GREATER
	public override Task<DataTable> GetSchemaAsync(string collectionName, CancellationToken cancellationToken = default)
#else
	public Task<DataTable> GetSchemaAsync(string collectionName, CancellationToken cancellationToken = default)
#endif
		=> GetSchemaProvider().GetSchemaAsync(AsyncIOBehavior, collectionName, default, cancellationToken).AsTask();

	/// <summary>
	/// Asynchronously returns schema information for the data source of this <see cref="MySqlConnection"/>.
	/// </summary>
	/// <param name="collectionName">The name of the schema to return.</param>
	/// <param name="restrictionValues">The restrictions to apply to the schema.</param>
	/// <param name="cancellationToken">A token to cancel the asynchronous operation.</param>
	/// <returns>A <see cref="Task{DataTable}"/> containing schema information.</returns>
	/// <remarks>The proposed ADO.NET API that this is based on is not finalized; this API may change in the future.</remarks>
#if NET5_0_OR_GREATER
	public override Task<DataTable> GetSchemaAsync(string collectionName, string?[] restrictionValues, CancellationToken cancellationToken = default)
#else
	public Task<DataTable> GetSchemaAsync(string collectionName, string?[] restrictionValues, CancellationToken cancellationToken = default)
#endif
		=> GetSchemaProvider().GetSchemaAsync(AsyncIOBehavior, collectionName, restrictionValues, cancellationToken).AsTask();

	private SchemaProvider GetSchemaProvider() => m_schemaProvider ??= new(this);

	/// <summary>
	/// Gets the time (in seconds) to wait while trying to establish a connection
	/// before terminating the attempt and generating an error. This value
	/// is controlled by <see cref="MySqlConnectionStringBuilder.ConnectionTimeout"/>,
	/// which defaults to 15 seconds.
	/// </summary>
	public override int ConnectionTimeout => GetConnectionSettings().ConnectionTimeout;

	public event MySqlInfoMessageEventHandler? InfoMessage;

	/// <summary>
	/// Creates a <see cref="MySqlBatch"/> object for executing batched commands.
	/// </summary>
#if NET6_0_OR_GREATER
	public new MySqlBatch CreateBatch() => new(this);
	protected override DbBatch CreateDbBatch() => CreateBatch();
	public override bool CanCreateBatch => true;
#else
	public MySqlBatch CreateBatch() => new(this);
	public bool CanCreateBatch => true;
#endif

	protected override void Dispose(bool disposing)
	{
		try
		{
			if (disposing)
				CloseAsync(changeState: true, IOBehavior.Synchronous).GetAwaiter().GetResult();
		}
		finally
		{
			m_isDisposed = true;
			base.Dispose(disposing);
		}
	}

#if NETCOREAPP3_0_OR_GREATER || NETSTANDARD2_1_OR_GREATER
	public override async ValueTask DisposeAsync()
#else
	public async Task DisposeAsync()
#endif
	{
		try
		{
			await CloseAsync(changeState: true, SimpleAsyncIOBehavior).ConfigureAwait(false);
		}
		finally
		{
			m_isDisposed = true;

			// Component implements the Dispose pattern, with some core logic implemented in Dispose(bool disposing). DbConnection
			// adds DisposeAsync but doesn't implement the full DisposeAsyncCore pattern. Thus, although DisposeAsync is supposed
			// to call Dispose(false), we call Dispose(true) here to execute that base class logic in both the sync and async paths.
			base.Dispose(true);
		}
	}

	public MySqlConnection Clone() => new(this, m_dataSource, m_connectionString, m_hasBeenOpened);

	object ICloneable.Clone() => Clone();

	/// <summary>
	/// Returns an unopened copy of this connection with a new connection string. If the <c>Password</c>
	/// in <paramref name="connectionString"/> is not set, the password from this connection will be used.
	/// This allows creating a new connection with the same security information while changing other options,
	/// such as database or pooling.
	/// </summary>
	/// <param name="connectionString">The new connection string to be used.</param>
	/// <returns>A new <see cref="MySqlConnection"/> with different connection string options but
	/// the same password as this connection (unless overridden by <paramref name="connectionString"/>).</returns>
	public MySqlConnection CloneWith(string connectionString)
	{
		var newBuilder = new MySqlConnectionStringBuilder(connectionString ?? throw new ArgumentNullException(nameof(connectionString)));
		var currentBuilder = GetConnectionSettings().ConnectionStringBuilder;
		var shouldCopyPassword = newBuilder.Password.Length == 0 && (!newBuilder.PersistSecurityInfo || currentBuilder.PersistSecurityInfo);
		if (shouldCopyPassword)
			newBuilder.Password = currentBuilder.Password;
		var newConnectionString = newBuilder.ConnectionString;
		var dataSource = newConnectionString == currentBuilder.ConnectionString ? m_dataSource : null;
		return new MySqlConnection(this, dataSource, newConnectionString, m_hasBeenOpened && shouldCopyPassword && !currentBuilder.PersistSecurityInfo);
	}

	internal ServerSession Session
	{
		get
		{
			VerifyNotDisposed();
			if (m_session is null || State != ConnectionState.Open)
				throw new InvalidOperationException($"Connection must be Open; current state is {State}");
			return m_session;
		}
	}

	internal void SetSessionFailed(Exception exception) => m_session!.SetFailed(exception);

	internal void Cancel(ICancellableCommand command, int commandId, bool isCancel)
	{
		if (m_session?.Id is not string sessionId || State != ConnectionState.Open || m_session?.TryStartCancel(command) is not true)
		{
			Log.IgnoringCancellationForCommand(m_logger, commandId);
			return;
		}

		Log.CommandHasBeenCanceled(m_logger, commandId, sessionId, isCancel ? "Cancel()" : "command timeout");
		try
		{
			// open a dedicated connection to the server to kill the active query
			var csb = new MySqlConnectionStringBuilder(m_connectionString)
			{
				AutoEnlist = false,
				Pooling = false,
			};
			if (m_session.IPEndPoint is { Address: { } ipAddress, Port: { } port })
			{
				csb.Server = ipAddress.ToString();
				csb.Port = (uint) port;
			}
			csb.UserID = m_session.UserID;
			var cancellationTimeout = GetConnectionSettings().CancellationTimeout;
			csb.ConnectionTimeout = cancellationTimeout < 1 ? 3u : (uint) cancellationTimeout;

			using var connection = CloneWith(csb.ConnectionString);
			connection.Open();
#if NET6_0_OR_GREATER
			var killQuerySql = string.Create(CultureInfo.InvariantCulture, $"KILL QUERY {command.Connection!.ServerThread}");
#else
			var killQuerySql = FormattableString.Invariant($"KILL QUERY {command.Connection!.ServerThread}");
#endif
			using var killCommand = new MySqlCommand(killQuerySql, connection);
			killCommand.CommandTimeout = cancellationTimeout < 1 ? 3 : cancellationTimeout;
			m_session?.DoCancel(command, killCommand);
		}
		catch (InvalidOperationException ex)
		{
			// ignore a rare race condition where the connection is open at the beginning of the method, but closed by the time
			// KILL QUERY is executed: https://github.com/mysql-net/MySqlConnector/issues/1002
			Log.IgnoringCancellationForClosedConnection(m_logger, ex, sessionId);
			m_session?.AbortCancel(command);
		}
		catch (MySqlException ex)
		{
			// cancelling the query failed; setting the state back to 'Querying' will allow another call to 'Cancel' to try again
			Log.CancelingCommandFailed(m_logger, ex, sessionId, command.CommandId);
			m_session?.AbortCancel(command);
		}
	}

	internal async Task<CachedProcedure?> GetCachedProcedure(string name, bool revalidateMissing, IOBehavior ioBehavior, CancellationToken cancellationToken)
	{
		Log.GettingCachedProcedure(m_logger, m_session!.Id, name);
		if (State != ConnectionState.Open)
			throw new InvalidOperationException("Connection is not open.");

		var cachedProcedures = m_session!.Pool?.GetProcedureCache() ?? m_cachedProcedures;
		if (cachedProcedures is null)
		{
			Log.PoolDoesNotHaveSharedProcedureCache(m_logger, m_session.Id, m_session.Pool?.Id);
			cachedProcedures = m_cachedProcedures = [];
		}

		var normalized = NormalizedSchema.MustNormalize(name, Database);
		if (string.IsNullOrEmpty(normalized.Schema))
		{
			Log.CouldNotNormalizeDatabaseAndName(m_logger, m_session.Id, name, Database);
			return null;
		}

		CachedProcedure? cachedProcedure;
		bool foundProcedure;
		lock (cachedProcedures)
			foundProcedure = cachedProcedures.TryGetValue(normalized.FullyQualified, out cachedProcedure);
		if (!foundProcedure || (cachedProcedure is null && revalidateMissing))
		{
			cachedProcedure = await CachedProcedure.FillAsync(ioBehavior, this, normalized.Schema!, normalized.Component!, m_logger, cancellationToken).ConfigureAwait(false);
			if (cachedProcedure is null)
				Log.FailedToCacheProcedure(m_logger, m_session.Id, normalized.Schema!, normalized.Component!);
			else
				Log.CachingProcedure(m_logger, m_session.Id, normalized.Schema!, normalized.Component!);
			int count;
			lock (cachedProcedures)
			{
				cachedProcedures[normalized.FullyQualified] = cachedProcedure;
				count = cachedProcedures.Count;
			}
			Log.ProcedureCacheCount(m_logger, m_session.Id, count);
		}

		if (cachedProcedure is null)
			Log.DidNotFindCachedProcedure(m_logger, m_session.Id, normalized.Schema!, normalized.Component!);
		else
			Log.ReturningCachedProcedure(m_logger, m_session.Id, normalized.Schema!, normalized.Component!);
		return cachedProcedure;
	}

	internal MySqlTransaction? CurrentTransaction { get; set; }
	internal MySqlConnectorLoggingConfiguration LoggingConfiguration { get; }
	internal bool AllowLoadLocalInfile => GetInitializedConnectionSettings().AllowLoadLocalInfile;
	internal bool AllowUserVariables => GetInitializedConnectionSettings().AllowUserVariables;
	internal bool AllowZeroDateTime => GetInitializedConnectionSettings().AllowZeroDateTime;
	internal bool ConvertZeroDateTime => GetInitializedConnectionSettings().ConvertZeroDateTime;
	internal DateTimeKind DateTimeKind => GetInitializedConnectionSettings().DateTimeKind;
	internal int DefaultCommandTimeout => GetConnectionSettings().DefaultCommandTimeout;
	internal MySqlGuidFormat GuidFormat => GetInitializedConnectionSettings().GuidFormat;
	internal bool IgnoreCommandTransaction => GetInitializedConnectionSettings().IgnoreCommandTransaction || m_enlistedTransaction is StandardEnlistedTransaction;
	internal bool IgnorePrepare => GetInitializedConnectionSettings().IgnorePrepare;
	internal bool NoBackslashEscapes => GetInitializedConnectionSettings().NoBackslashEscapes;
	internal bool TreatTinyAsBoolean => GetInitializedConnectionSettings().TreatTinyAsBoolean;
	internal IOBehavior AsyncIOBehavior => GetConnectionSettings().ForceSynchronous ? IOBehavior.Synchronous : IOBehavior.Asynchronous;

	// Defaults to IOBehavior.Synchronous if the connection hasn't been opened yet; only use if it's a no-op for a closed connection.
	internal IOBehavior SimpleAsyncIOBehavior => (m_connectionSettings?.ForceSynchronous is true) ? IOBehavior.Synchronous : IOBehavior.Asynchronous;

	internal MySqlSslMode SslMode => GetInitializedConnectionSettings().SslMode;

	internal int? ActiveCommandId => m_session?.ActiveCommandId;

	internal bool SupportsPerQueryVariables => m_session?.SupportsPerQueryVariables ?? false;
	internal bool HasActiveReader => m_activeReader is not null;

	internal void SetActiveReader(MySqlDataReader dataReader)
	{
#if NET6_0_OR_GREATER
		ArgumentNullException.ThrowIfNull(dataReader);
#else
		if (dataReader is null)
			throw new ArgumentNullException(nameof(dataReader));
#endif
		if (m_activeReader is not null)
			throw new InvalidOperationException("Can't replace active reader.");
		m_activeReader = dataReader;
	}

	internal void FinishQuerying(bool hasWarnings)
	{
		m_session!.FinishQuerying();
		m_activeReader = null;

		if (hasWarnings && InfoMessage is not null)
		{
			var errors = new List<MySqlError>();
			using (var command = new MySqlCommand("SHOW WARNINGS;", this))
			{
				command.Transaction = CurrentTransaction;
				using var reader = command.ExecuteReader();
				while (reader.Read())
					errors.Add(new(reader.GetString(0), reader.GetInt32(1), reader.GetString(2)));
			}

			InfoMessage(this, new MySqlInfoMessageEventArgs(errors));
		}
	}

	private async ValueTask<ServerSession> CreateSessionAsync(ConnectionPool? pool, long startingTimestamp, Activity? activity, IOBehavior? ioBehavior, CancellationToken cancellationToken)
	{
		MetricsReporter.AddPendingRequest(pool);
		var connectionSettings = GetInitializedConnectionSettings();
		var actualIOBehavior = ioBehavior ?? (connectionSettings.ForceSynchronous ? IOBehavior.Synchronous : IOBehavior.Asynchronous);

		CancellationTokenSource? timeoutSource = null;
		CancellationTokenSource? linkedSource = null;
		try
		{
			// the cancellation token for connection is controlled by 'cancellationToken' (if it can be cancelled), ConnectionTimeout
			// (from the connection string, if non-zero), or a combination of both
			if (connectionSettings.ConnectionTimeout != 0)
				timeoutSource = new CancellationTokenSource(TimeSpan.FromMilliseconds(Math.Max(1, connectionSettings.ConnectionTimeoutMilliseconds - Utility.GetElapsedMilliseconds(startingTimestamp))));
			if (cancellationToken.CanBeCanceled && timeoutSource is not null)
				linkedSource = CancellationTokenSource.CreateLinkedTokenSource(cancellationToken, timeoutSource.Token);
			var connectToken = linkedSource?.Token ?? timeoutSource?.Token ?? cancellationToken;

			// get existing session from the pool if possible
			if (pool is not null)
			{
				// this returns an open session
				return await pool.GetSessionAsync(this, startingTimestamp, connectionSettings.ConnectionTimeoutMilliseconds, activity, actualIOBehavior, connectToken).ConfigureAwait(false);
			}
			else
			{
				// only "fail over" and "random" load balancers supported without connection pooling
				var loadBalancer = connectionSettings.LoadBalance == MySqlLoadBalance.Random && connectionSettings.HostNames!.Count > 1 ?
					RandomLoadBalancer.Instance : FailOverLoadBalancer.Instance;
<<<<<<< HEAD
				var session = await ServerSession.ConnectAndRedirectAsync(() => new ServerSession(m_logger), m_logger, null, connectionSettings, loadBalancer, this, null, startingTimestamp, null, actualIOBehavior, cancellationToken).ConfigureAwait(false);
=======
				var session = await ServerSession.ConnectAndRedirectAsync(m_logger, m_logger, NonPooledConnectionPoolMetadata.Instance, connectionSettings, loadBalancer, this, null, startingTimestamp, null, actualIOBehavior, connectToken).ConfigureAwait(false);
>>>>>>> 6e45dcd1
				session.OwningConnection = new WeakReference<MySqlConnection>(this);
				Log.CreatedNonPooledSession(m_logger, session.Id);
				return session;
			}
		}
		catch (OperationCanceledException) when (timeoutSource?.IsCancellationRequested is true)
		{
			MetricsReporter.AddTimeout(pool, connectionSettings);
			var messageSuffix = (pool?.IsEmpty is true) ? " All pooled connections are in use." : "";
			throw new MySqlException(MySqlErrorCode.UnableToConnectToHost, "Connect Timeout expired." + messageSuffix);
		}
		catch (MySqlException ex) when ((timeoutSource?.IsCancellationRequested is true) || (ex.ErrorCode == MySqlErrorCode.CommandTimeoutExpired))
		{
			MetricsReporter.AddTimeout(pool, connectionSettings);
			throw new MySqlException(MySqlErrorCode.UnableToConnectToHost, "Connect Timeout expired.", ex);
		}
		catch (MySqlException ex) when (ex.ErrorCode == MySqlErrorCode.UnableToConnectToHost && ex.Message == "Connect Timeout expired.")
		{
			MetricsReporter.AddTimeout(pool, connectionSettings);
			throw;
		}
		finally
		{
			MetricsReporter.RemovePendingRequest(pool);
			linkedSource?.Dispose();
			timeoutSource?.Dispose();
		}
	}

	internal bool SslIsEncrypted => m_session!.SslIsEncrypted;

	internal bool SslIsSigned => m_session!.SslIsSigned;

	internal bool SslIsAuthenticated => m_session!.SslIsAuthenticated;

	internal bool SslIsMutuallyAuthenticated => m_session!.SslIsMutuallyAuthenticated;

	internal SslProtocols SslProtocol => m_session!.SslProtocol;

	internal IPEndPoint? SessionEndPoint => m_session!.IPEndPoint;

	internal void SetState(ConnectionState newState)
	{
		if (m_connectionState != newState)
		{
			var previousState = m_connectionState;
			m_connectionState = newState;
			var eventArgs =
				previousState == ConnectionState.Closed && newState == ConnectionState.Connecting ? s_stateChangeClosedConnecting :
				previousState == ConnectionState.Connecting && newState == ConnectionState.Open ? s_stateChangeConnectingOpen :
				previousState == ConnectionState.Open && newState == ConnectionState.Closed ? s_stateChangeOpenClosed :
				new(previousState, newState);
			OnStateChange(eventArgs);
		}
	}

	private MySqlConnection(MySqlConnection other, MySqlDataSource? dataSource, string connectionString, bool hasBeenOpened)
		: this(connectionString, other.LoggingConfiguration)
	{
		m_dataSource = dataSource;
		m_hasBeenOpened = hasBeenOpened;
		ProvideClientCertificatesCallback = other.ProvideClientCertificatesCallback;
		ProvidePasswordCallback = other.ProvidePasswordCallback;
		RemoteCertificateValidationCallback = other.RemoteCertificateValidationCallback;
	}

	private void VerifyNotDisposed()
	{
#if NET7_0_OR_GREATER
		ObjectDisposedException.ThrowIf(m_isDisposed, this);
#else
		if (m_isDisposed)
			throw new ObjectDisposedException(GetType().Name);
#endif
	}

	private async Task CloseAsync(bool changeState, IOBehavior ioBehavior)
	{
		// check fast path
		if (m_activeReader is null &&
			CurrentTransaction is null &&
			m_enlistedTransaction is null &&
			(m_connectionSettings?.Pooling is true))
		{
			m_cachedProcedures = null;
			if (m_session is not null)
			{
				await m_session.ReturnToPoolAsync(ioBehavior, this).ConfigureAwait(false);
				m_session = null;
			}
			if (changeState)
				SetState(ConnectionState.Closed);

			return;
		}

		await DoCloseAsync(changeState, ioBehavior).ConfigureAwait(false);
	}

	private async Task DoCloseAsync(bool changeState, IOBehavior ioBehavior)
	{
		// If participating in a distributed transaction, keep the connection open so we can commit or rollback.
		// This handles the common pattern of disposing a connection before disposing a TransactionScope (e.g., nested using blocks)
		if (m_enlistedTransaction is not null)
		{
			// make sure all DB work is done
			if (m_activeReader is not null)
				await m_activeReader.DisposeAsync(ioBehavior, CancellationToken.None).ConfigureAwait(false);
			m_activeReader = null;

			// This connection is being closed, so create a new MySqlConnection that will own the ServerSession
			// (which remains open). This ensures the ServerSession always has a valid OwningConnection (even
			// if 'this' is GCed.
			var connection = new MySqlConnection
			{
				m_connectionString = m_connectionString,
				m_connectionSettings = m_connectionSettings,
				m_connectionState = m_connectionState,
				m_hasBeenOpened = true,
			};
			connection.TakeSessionFrom(this);

			// put the new, idle, connection into the list of sessions for this transaction (replacing this MySqlConnection)
			lock (s_lock)
			{
				foreach (var enlistedTransaction in s_transactionConnections[connection.m_enlistedTransaction!.Transaction])
				{
					if (enlistedTransaction.Connection == this)
					{
						enlistedTransaction.Connection = connection;
						enlistedTransaction.IsIdle = true;
						break;
					}
				}
			}

			if (changeState)
				SetState(ConnectionState.Closed);
			return;
		}

		m_cachedProcedures = null;

		try
		{
			if (m_activeReader is not null || CurrentTransaction is not null)
				await CloseDatabaseAsync(ioBehavior, CancellationToken.None).ConfigureAwait(false);
		}
		finally
		{
			if (m_session is not null)
			{
				if (GetInitializedConnectionSettings().Pooling)
				{
					await m_session.ReturnToPoolAsync(ioBehavior, this).ConfigureAwait(false);
				}
				else
				{
					await m_session.DisposeAsync(ioBehavior, CancellationToken.None).ConfigureAwait(false);
					m_session.OwningConnection = null;
				}
				m_session = null;
			}

			if (changeState)
				SetState(ConnectionState.Closed);
		}
	}

	private async ValueTask CloseDatabaseAsync(IOBehavior ioBehavior, CancellationToken cancellationToken)
	{
		if (m_activeReader is not null)
			await m_activeReader.DisposeAsync(ioBehavior, cancellationToken).ConfigureAwait(false);
		if (CurrentTransaction is not null && m_session!.IsConnected)
		{
			await CurrentTransaction.DisposeAsync(ioBehavior, cancellationToken).ConfigureAwait(false);
			CurrentTransaction = null;
		}
	}

	private ConnectionSettings GetConnectionSettings() =>
		m_connectionSettings ??= new(new MySqlConnectionStringBuilder(m_connectionString));

	// This method may be called when it's known that the connection settings have been initialized.
	private ConnectionSettings GetInitializedConnectionSettings() => m_connectionSettings!;

	private static readonly StateChangeEventArgs s_stateChangeClosedConnecting = new(ConnectionState.Closed, ConnectionState.Connecting);
	private static readonly StateChangeEventArgs s_stateChangeConnectingOpen = new(ConnectionState.Connecting, ConnectionState.Open);
	private static readonly StateChangeEventArgs s_stateChangeOpenClosed = new(ConnectionState.Open, ConnectionState.Closed);
	private static readonly object s_lock = new();
	private static readonly Dictionary<System.Transactions.Transaction, List<EnlistedTransactionBase>> s_transactionConnections = [];
	private static readonly ReadOnlyMemory<byte>[] s_startTransactionPayloads = new ReadOnlyMemory<byte>[5 * 3 * 2];

	private readonly MySqlDataSource? m_dataSource;
	private readonly ILogger m_logger;
	private readonly ILogger m_transactionLogger;
	private string m_connectionString;
	private ConnectionSettings? m_connectionSettings;
	private ServerSession? m_session;
	private ConnectionState m_connectionState;
	private bool m_hasBeenOpened;
	private bool m_isDisposed;
	private Dictionary<string, CachedProcedure?>? m_cachedProcedures;
	private SchemaProvider? m_schemaProvider;
	private MySqlDataReader? m_activeReader;
	private EnlistedTransactionBase? m_enlistedTransaction;
}<|MERGE_RESOLUTION|>--- conflicted
+++ resolved
@@ -1065,11 +1065,7 @@
 				// only "fail over" and "random" load balancers supported without connection pooling
 				var loadBalancer = connectionSettings.LoadBalance == MySqlLoadBalance.Random && connectionSettings.HostNames!.Count > 1 ?
 					RandomLoadBalancer.Instance : FailOverLoadBalancer.Instance;
-<<<<<<< HEAD
-				var session = await ServerSession.ConnectAndRedirectAsync(() => new ServerSession(m_logger), m_logger, null, connectionSettings, loadBalancer, this, null, startingTimestamp, null, actualIOBehavior, cancellationToken).ConfigureAwait(false);
-=======
 				var session = await ServerSession.ConnectAndRedirectAsync(m_logger, m_logger, NonPooledConnectionPoolMetadata.Instance, connectionSettings, loadBalancer, this, null, startingTimestamp, null, actualIOBehavior, connectToken).ConfigureAwait(false);
->>>>>>> 6e45dcd1
 				session.OwningConnection = new WeakReference<MySqlConnection>(this);
 				Log.CreatedNonPooledSession(m_logger, session.Id);
 				return session;
