﻿using Dapper;

namespace SideBySide
{
	public class DataTypesFixture : DatabaseFixture
	{
        public bool JsonSupported = false;

        public DataTypesFixture()
		{
<<<<<<< HEAD

            string DataTypesFixtureSql = @"
drop schema if exists datatypes;

create schema datatypes;

create table datatypes.bools(
=======
			Connection.Open();
			Connection.Execute(@"
drop table if exists datatypes_bools;
create table datatypes_bools(
>>>>>>> 184a53c2
  rowid integer not null primary key auto_increment,
  Boolean bool null,
  TinyInt1 tinyint(1) null
);

insert into datatypes_bools(Boolean, TinyInt1)
values
  (null, null),
  (0, 0),
  (1, 1),
  (false, false),
  (true, true),
  (-1, -1),
  (123, 123);

drop table if exists datatypes_bits;
create table datatypes_bits(
  rowid integer not null primary key auto_increment,
  Bit1 bit(1) null,
  Bit32 bit(32) null,
  Bit64 bit(64) null
);

insert into datatypes_bits(Bit1, Bit32, Bit64)
values
  (null, null, null),
  (0, 0, 0),
  (1, 1, 1),
  (1, X'FFFFFFFF', X'FFFFFFFFFFFFFFFF');

drop table if exists datatypes_integers;
create table datatypes_integers (
  rowid integer not null primary key auto_increment,
  SByte tinyint null,
  Byte tinyint unsigned null,
  Int16 smallint null,
  UInt16 smallint unsigned null,
  Int24 mediumint null,
  UInt24 mediumint unsigned null,
  Int32 int null,
  UInt32 int unsigned null,
  Int64 bigint null,
  UInt64 bigint unsigned null
);

insert into datatypes_integers(SByte, Byte, Int16, UInt16, Int24, UInt24, Int32, UInt32, Int64, UInt64)
values
  (null, null, null, null, null, null, null, null, null, null), # null
  (0, 0, 0, 0, 0, 0, 0, 0, 0, 0), # zero
  (-128, 0, -32768, 0, -8388608, 0, -2147483648, 0, -9223372036854775808, 0), # minimum
  (127, 255, 32767, 65535, 8388607, 16777215, 2147483647, 4294967295, 9223372036854775807, 18446744073709551615), # maximum
  (123, 123, 12345, 12345, 1234567, 1234567, 123456789, 123456789, 1234567890123456789, 1234567890123456789);

drop table if exists datatypes_reals;
create table datatypes_reals(
  rowid integer not null primary key auto_increment,
  Single float null,
  `Double` double null,
  SmallDecimal decimal(5, 2) null,
  MediumDecimal decimal(28, 8) null,
  BigDecimal decimal(50, 30) null
);

insert into datatypes_reals(Single, `Double`, SmallDecimal, MediumDecimal, BigDecimal)
values
  (null, null, null, null, null),
  (0, 0, 0, 0, 0),
  (-3.402823466e38, -1.7976931348623157e308, -999.99, -999999999999.99999999, -99999999999999999999.999999999999999999999999999999),
  (-1.401298E-45, -4.94065645841247e-324, -0.01, -0.00000001, -0.000000000000000000000000000001),
  (3.402823466e38, 1.7976931348623157e308, 999.99, 999999999999.99999999, 99999999999999999999.999999999999999999999999999999),
  (1.401298E-45, 4.94065645841247e-324, 0.01, 0.00000001, 0.000000000000000000000000000001);

drop table if exists datatypes_strings;
create table datatypes_strings (
  rowid integer not null primary key auto_increment,
  utf8 varchar(300) character set 'utf8mb4' null,
  utf8bin varchar(300) character set utf8mb4 collate utf8mb4_bin null,
  latin1 varchar(300) character set 'latin1' null,
  latin1bin varchar(300) character set latin1 collate latin1_bin null,
  cp1251 varchar(300) character set 'cp1251' null,
  guid char(36) null,
  guidbin char(36) binary null
);

insert into datatypes_strings(utf8, utf8bin, latin1, latin1bin, cp1251, guid, guidbin)
values
  (null, null, null, null, null, null, null),
  ('', '', '', '', '', '00000000-0000-0000-0000-000000000000', '00000000-0000-0000-0000-000000000000'),
  ('ASCII', 'ASCII', 'ASCII', 'ASCII', 'ASCII', '00000000-0000-0000-c000-000000000046', '00000000-0000-0000-c000-000000000046'),
  ('Ũńıċōđĕ', 'Ũńıċōđĕ', 'Lãtïñ', 'Lãtïñ', 'АБВГабвг', 'fd24a0e8-c3f2-4821-a456-35da2dc4bb8f', 'fd24a0e8-c3f2-4821-a456-35da2dc4bb8f'),
  ('This string has exactly 251 characters in it. The encoded length is stored as 0xFC 0xFB 0x00. 0xFB (i.e., 251) is the sentinel byte indicating ""this field is null"". Incorrectly interpreting the (decoded) length as the sentinel byte would corrupt data.',
   'This string has exactly 251 characters in it. The encoded length is stored as 0xFC 0xFB 0x00. 0xFB (i.e., 251) is the sentinel byte indicating ""this field is null"". Incorrectly interpreting the (decoded) length as the sentinel byte would corrupt data.',
   'This string has exactly 251 characters in it. The encoded length is stored as 0xFC 0xFB 0x00. 0xFB (i.e., 251) is the sentinel byte indicating ""this field is null"". Incorrectly interpreting the (decoded) length as the sentinel byte would corrupt data.',
   'This string has exactly 251 characters in it. The encoded length is stored as 0xFC 0xFB 0x00. 0xFB (i.e., 251) is the sentinel byte indicating ""this field is null"". Incorrectly interpreting the (decoded) length as the sentinel byte would corrupt data.',
   'This string has exactly 251 characters in it. The encoded length is stored as 0xFC 0xFB 0x00. 0xFB (i.e., 251) is the sentinel byte indicating ""this field is null"". Incorrectly interpreting the (decoded) length as the sentinel byte would corrupt data.',
   '6a0e0a40-6228-11d3-a996-0050041896c8', '6a0e0a40-6228-11d3-a996-0050041896c8');

drop table if exists datatypes_blobs;
create table datatypes_blobs(
  rowid integer not null primary key auto_increment,
  `Binary` binary(100) null,
  `VarBinary` varbinary(100) null,
  `TinyBlob` tinyblob null,
  `Blob` blob null,
  `MediumBlob` mediumblob null,
  `LongBlob` longblob null,
  guidbin binary(16) null
);

insert into datatypes_blobs(`Binary`, `VarBinary`, `TinyBlob`, `Blob`, `MediumBlob`, `LongBlob`, guidbin)
values
  (null, null, null, null, null, null, null),
  (X'00112233445566778899AABBCCDDEEFF',
    X'00112233445566778899AABBCCDDEEFF',
    X'00112233445566778899AABBCCDDEEFF',
    X'00112233445566778899AABBCCDDEEFF',
    X'00112233445566778899AABBCCDDEEFF',
    X'00112233445566778899AABBCCDDEEFF',
    X'00112233445566778899AABBCCDDEEFF');

drop table if exists datatypes_times;
create table datatypes_times(
  rowid integer not null primary key auto_increment,
  `Date` date null,
  `DateTime` datetime(6) null,
  `Timestamp` timestamp(6) null,
  `Time` time(6) null,
  `Year` year null);

insert into datatypes_times(`Date`, `DateTime`, `Timestamp`, `Time`, `Year`)
values
  (null, null, null, null, null),
  (date '1000-01-01', timestamp '1000-01-01 00:00:00', timestamp '1970-01-01 00:00:01', time '-838:59:59' , 1901),
  (date '9999-12-31', timestamp '9999-12-31 23:59:59.999999', '2038-01-18 03:14:07.999999', time '838:59:59.000', 2155), -- not actually maximum Timestamp value, due to TZ conversion
  (null, null, null, time '00:00:00', 0),
  (date '2016-04-05', timestamp '2016-04-05 14:03:04.56789', timestamp '2016-04-05 14:03:04.56789', time '14:03:04.56789', 2016);

drop table if exists datatypes_guids;
create table datatypes_guids (
  rowid integer not null primary key auto_increment,
  char38 char(38) null,
  char38bin char(38) binary null,
  `text` text null,
  `blob` blob null
);

insert into datatypes_guids (char38, char38bin, `text`, `blob`)
values
  (null, null, null, null),
  ('0', '0', '0', X'00'),
  ('33221100-5544-7766-8899-aabbccddeeff', '33221100-5544-7766-8899-aabbccddeeff',
    '33221100-5544-7766-8899-aabbccddeeff', X'00112233445566778899AABBCCDDEEFF'),
  ('{33221100-5544-7766-8899-aabbccddeeff}', '{33221100-5544-7766-8899-aabbccddeeff}',
    '{33221100-5544-7766-8899-aabbccddeeff}', X'00112233445566778899AABBCCDDEEFF');
<<<<<<< HEAD
";

            if (this.JsonSupported)
            {
                DataTypesFixtureSql = DataTypesFixtureSql + @"
create table datatypes.json_core (
=======
");

			if (AppConfig.SupportsJson)
			{
				Connection.Execute(@"
drop table if exists datatypes_json_core;
create table datatypes_json_core (
>>>>>>> 184a53c2
  rowid integer not null primary key auto_increment,
  value json null
);

<<<<<<< HEAD
insert into datatypes.json_core(value)
=======
insert into datatypes_json_core (value)
>>>>>>> 184a53c2
values
  (null),
  ('null'),
  ('true'),
  ('[]'),
  ('[0]'),
  ('[1]'),
  ('0'),
  ('1'),
  ('{}'),
<<<<<<< HEAD
  ('{""a"": ""b""}');";

            }

            Connection.Open();
            Connection.Execute(DataTypesFixtureSql);
		}

		protected override void Dispose(bool disposing)
		{
			try
			{
				// Connection.Execute("drop schema datatypes;");
			}
			finally
			{
				base.Dispose(disposing);
=======
  ('{""a"": ""b""}');
");
>>>>>>> 184a53c2
			}
		}
	}
}<|MERGE_RESOLUTION|>--- conflicted
+++ resolved
@@ -4,24 +4,12 @@
 {
 	public class DataTypesFixture : DatabaseFixture
 	{
-        public bool JsonSupported = false;
-
-        public DataTypesFixture()
+		public DataTypesFixture()
 		{
-<<<<<<< HEAD
-
-            string DataTypesFixtureSql = @"
-drop schema if exists datatypes;
-
-create schema datatypes;
-
-create table datatypes.bools(
-=======
 			Connection.Open();
 			Connection.Execute(@"
 drop table if exists datatypes_bools;
 create table datatypes_bools(
->>>>>>> 184a53c2
   rowid integer not null primary key auto_increment,
   Boolean bool null,
   TinyInt1 tinyint(1) null
@@ -176,14 +164,6 @@
     '33221100-5544-7766-8899-aabbccddeeff', X'00112233445566778899AABBCCDDEEFF'),
   ('{33221100-5544-7766-8899-aabbccddeeff}', '{33221100-5544-7766-8899-aabbccddeeff}',
     '{33221100-5544-7766-8899-aabbccddeeff}', X'00112233445566778899AABBCCDDEEFF');
-<<<<<<< HEAD
-";
-
-            if (this.JsonSupported)
-            {
-                DataTypesFixtureSql = DataTypesFixtureSql + @"
-create table datatypes.json_core (
-=======
 ");
 
 			if (AppConfig.SupportsJson)
@@ -191,16 +171,11 @@
 				Connection.Execute(@"
 drop table if exists datatypes_json_core;
 create table datatypes_json_core (
->>>>>>> 184a53c2
   rowid integer not null primary key auto_increment,
   value json null
 );
 
-<<<<<<< HEAD
-insert into datatypes.json_core(value)
-=======
 insert into datatypes_json_core (value)
->>>>>>> 184a53c2
 values
   (null),
   ('null'),
@@ -211,28 +186,8 @@
   ('0'),
   ('1'),
   ('{}'),
-<<<<<<< HEAD
-  ('{""a"": ""b""}');";
-
-            }
-
-            Connection.Open();
-            Connection.Execute(DataTypesFixtureSql);
-		}
-
-		protected override void Dispose(bool disposing)
-		{
-			try
-			{
-				// Connection.Execute("drop schema datatypes;");
-			}
-			finally
-			{
-				base.Dispose(disposing);
-=======
   ('{""a"": ""b""}');
 ");
->>>>>>> 184a53c2
 			}
 		}
 	}
