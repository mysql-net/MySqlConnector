--- conflicted
+++ resolved
@@ -45,16 +45,13 @@
 
 		public static bool SupportsJson => Config.GetValue<bool>("Data:SupportsJson");
 
-        public static string MySqlBulkLoaderCsvFile => Config.GetValue<string>("Data:MySqlBulkLoaderCsvFile");
-        public static string MySqlBulkLoaderLocalCsvFile => Config.GetValue<string>("Data:MySqlBulkLoaderLocalCsvFile");
-<<<<<<< HEAD
-        public static string MySqlBulkLoaderTsvFile => Config.GetValue<string>("Data:MySqlBulkLoaderTsvFile");
-        public static string MySqlBulkLoaderLocalTsvFile => Config.GetValue<string>("Data:MySqlBulkLoaderLocalTsvFile");
-=======
->>>>>>> 98a6b1f0
-        public static bool MySqlBulkLoaderRemoveTables => Config.GetValue<bool>("Data:MySqlBulkLoaderRemoveTables");
+		public static string MySqlBulkLoaderCsvFile => Config.GetValue<string>("Data:MySqlBulkLoaderCsvFile");
+		public static string MySqlBulkLoaderLocalCsvFile => Config.GetValue<string>("Data:MySqlBulkLoaderLocalCsvFile");
+		public static string MySqlBulkLoaderTsvFile => Config.GetValue<string>("Data:MySqlBulkLoaderTsvFile");
+		public static string MySqlBulkLoaderLocalTsvFile => Config.GetValue<string>("Data:MySqlBulkLoaderLocalTsvFile");
+		public static bool MySqlBulkLoaderRemoveTables => Config.GetValue<bool>("Data:MySqlBulkLoaderRemoveTables");
 
-        public static MySqlConnectionStringBuilder CreateConnectionStringBuilder()
+		public static MySqlConnectionStringBuilder CreateConnectionStringBuilder()
 		{
 			return new MySqlConnectionStringBuilder(ConnectionString);
 		}
