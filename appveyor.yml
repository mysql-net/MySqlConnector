image: Visual Studio 2019
services:
- mysql
environment:
  global:
    DOTNET_SKIP_FIRST_TIME_EXPERIENCE: true
    DOTNET_CLI_TELEMETRY_OPTOUT: 1
cache:
  - '%USERPROFILE%\.nuget\packages -> **\*.csproj'
install:
  - ps: Invoke-WebRequest -Uri "https://dot.net/v1/dotnet-install.ps1" -OutFile "install-dotnet.ps1"
<<<<<<< HEAD
  - ps: .\install-dotnet.ps1 -Version 3.1.405 -InstallDir "dotnetcli"
  - ps: .\install-dotnet.ps1 -Version 5.0.102 -InstallDir "dotnetcli"
  - ps: .\install-dotnet.ps1 -Version 6.0.100-preview.4.21255.9 -InstallDir "dotnetcli"
=======
  - ps: .\install-dotnet.ps1 -Version 3.1.409 -InstallDir "dotnetcli"
  - ps: .\install-dotnet.ps1 -Version 5.0.300 -InstallDir "dotnetcli"
>>>>>>> 12f98327
build_script:
- dotnet --info
before_test:
- cmd: |-
    "C:\Program Files\MySQL\MySQL Server 5.7\bin\mysql.exe" -u root --password=Password12! < .ci\server\init.sql
    "C:\Program Files\MySQL\MySQL Server 5.7\bin\mysql.exe" -u root --password=Password12! < .ci\server\init_sha256.sql
test_script:
- ps: .\.ci\test.ps1
after_test:
- cmd: |-
    dotnet pack src\MySqlConnector\MySqlConnector.csproj -c Release
    dotnet pack src\MySqlConnector.Authentication.Ed25519\MySqlConnector.Authentication.Ed25519.csproj -c Release
    dotnet pack src\MySqlConnector.Logging.log4net\MySqlConnector.Logging.log4net.csproj -c Release
    dotnet pack src\MySqlConnector.Logging.Microsoft.Extensions.Logging\MySqlConnector.Logging.Microsoft.Extensions.Logging.csproj -c Release
    dotnet pack src\MySqlConnector.Logging.NLog\MySqlConnector.Logging.NLog.csproj -c Release
    dotnet pack src\MySqlConnector.Logging.Serilog\MySqlConnector.Logging.Serilog.csproj -c Release
notifications:
- provider: Slack
  incoming_webhook:
    secure: SRJ5fYQE4tvelyqeX3Lkv0gXta3O2pl4/+wNaqmqmcFkmYBe+U31T5YCGhipBOVhHBIZLevihOJZ78sFVJrmAFV5bHgtX/VPIKEXN+7ytis=
artifacts:
- path: src\*\bin\Release\*.nupkg
deploy:
- provider: NuGet
  api_key:
    secure: "VEoIuzItFJTuy8bmx7+Gk9duRlwqvtBPbdzYh/5S/pxCLKd8QPYnNw4gvVP0lBOL"
  artifact: /.*MySqlConnector[0-9.]+(-(alpha|beta|rc)\.?[0-9.]+)?nupkg/
  skip_symbols: true
  on:
    appveyor_repo_tag: true<|MERGE_RESOLUTION|>--- conflicted
+++ resolved
@@ -9,14 +9,9 @@
   - '%USERPROFILE%\.nuget\packages -> **\*.csproj'
 install:
   - ps: Invoke-WebRequest -Uri "https://dot.net/v1/dotnet-install.ps1" -OutFile "install-dotnet.ps1"
-<<<<<<< HEAD
-  - ps: .\install-dotnet.ps1 -Version 3.1.405 -InstallDir "dotnetcli"
-  - ps: .\install-dotnet.ps1 -Version 5.0.102 -InstallDir "dotnetcli"
-  - ps: .\install-dotnet.ps1 -Version 6.0.100-preview.4.21255.9 -InstallDir "dotnetcli"
-=======
   - ps: .\install-dotnet.ps1 -Version 3.1.409 -InstallDir "dotnetcli"
   - ps: .\install-dotnet.ps1 -Version 5.0.300 -InstallDir "dotnetcli"
->>>>>>> 12f98327
+  - ps: .\install-dotnet.ps1 -Version 6.0.100-preview.4.21255.9 -InstallDir "dotnetcli"
 build_script:
 - dotnet --info
 before_test:
