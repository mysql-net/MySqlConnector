--- conflicted
+++ resolved
@@ -175,15 +175,9 @@
       'MySQL 8.4':
         image: 'mysql:8.4'
         connectionStringExtra: 'AllowPublicKeyRetrieval=True'
-<<<<<<< HEAD
         unsupportedFeatures: 'Ed25519,Redirection,StreamingResults,Tls11,TlsFingerprintValidation,Vector,ZeroDateTime'
-      'MySQL 9.2':
-        image: 'mysql:9.2'
-=======
-        unsupportedFeatures: 'Ed25519,Redirection,StreamingResults,Tls11,TlsFingerprintValidation,ZeroDateTime'
       'MySQL 9.3':
         image: 'mysql:9.3'
->>>>>>> 90847189
         connectionStringExtra: 'AllowPublicKeyRetrieval=True'
         unsupportedFeatures: 'Ed25519,Redirection,StreamingResults,Tls11,TlsFingerprintValidation,ZeroDateTime'
       'MariaDB 10.6':
